--- conflicted
+++ resolved
@@ -524,11 +524,7 @@
 
         :param context: `nova.RequestContext` object
         :param instance_id: Instance identifier (integer)
-<<<<<<< HEAD
-        :param image_ref: Image identifier (href or integer)
-=======
         :param injected_files: Files to inject
->>>>>>> 67a24452
         :param new_pass: password to set on rebuilt instance
         """
         context = context.elevated()
@@ -556,14 +552,11 @@
                                                               instance_ref)
         bd_mapping = self._setup_block_device_mapping(context, instance_id)
 
-<<<<<<< HEAD
-=======
         self._instance_update(context,
                               instance_id,
                               vm_state=vm_states.REBUILDING,
                               task_state=task_states.SPAWNING)
 
->>>>>>> 67a24452
         # pull in new password here since the original password isn't in the db
         instance_ref.admin_pass = kwargs.get('new_pass',
                 utils.generate_password(FLAGS.password_length))
