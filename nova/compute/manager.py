# vim: tabstop=4 shiftwidth=4 softtabstop=4

# Copyright 2010 United States Government as represented by the
# Administrator of the National Aeronautics and Space Administration.
# All Rights Reserved.
#
#    Licensed under the Apache License, Version 2.0 (the "License"); you may
#    not use this file except in compliance with the License. You may obtain
#    a copy of the License at
#
#         http://www.apache.org/licenses/LICENSE-2.0
#
#    Unless required by applicable law or agreed to in writing, software
#    distributed under the License is distributed on an "AS IS" BASIS, WITHOUT
#    WARRANTIES OR CONDITIONS OF ANY KIND, either express or implied. See the
#    License for the specific language governing permissions and limitations
#    under the License.

"""
Handles all processes relating to instances (guest vms).

The :py:class:`ComputeManager` class is a :py:class:`nova.manager.Manager` that
handles RPC calls relating to creating instances.  It is responsible for
building a disk image, launching it via the underlying virtualization driver,
responding to calls to check its state, attaching persistent storage, and
terminating it.

**Related Flags**

:instances_path:  Where instances are kept on disk
:compute_driver:  Name of class that is used to handle virtualization, loaded
                  by :func:`nova.utils.import_object`
:volume_manager:  Name of class that handles persistent storage, loaded by
                  :func:`nova.utils.import_object`
"""

import datetime
import logging
import string

from nova import exception
from nova import flags
from nova import manager
from nova import rpc
from nova import utils
from nova.compute import power_state

FLAGS = flags.FLAGS
flags.DEFINE_string('instances_path', '$state_path/instances',
                    'where instances are stored on disk')
flags.DEFINE_string('compute_driver', 'nova.virt.connection.get_connection',
                    'Driver to use for controlling virtualization')
flags.DEFINE_string('stub_network', False,
                    'Stub network related code')


class ComputeManager(manager.Manager):

    """Manages the running instances from creation to destruction."""

    def __init__(self, compute_driver=None, *args, **kwargs):
        """Load configuration options and connect to the hypervisor."""
        # TODO(vish): sync driver creation logic with the rest of the system
        #             and redocument the module docstring
        if not compute_driver:
            compute_driver = FLAGS.compute_driver
        self.driver = utils.import_object(compute_driver)
        self.network_manager = utils.import_object(FLAGS.network_manager)
        self.volume_manager = utils.import_object(FLAGS.volume_manager)
        super(ComputeManager, self).__init__(*args, **kwargs)

    def init_host(self):
        """Do any initialization that needs to be run if this is a
           standalone service.
        """
        self.driver.init_host()

    def _update_state(self, context, instance_id):
        """Update the state of an instance from the driver info."""
        # FIXME(ja): include other fields from state?
        instance_ref = self.db.instance_get(context, instance_id)
        try:
            info = self.driver.get_info(instance_ref['name'])
            state = info['state']
        except exception.NotFound:
            state = power_state.NOSTATE
        self.db.instance_set_state(context, instance_id, state)

    def get_network_topic(self, context, **_kwargs):
        """Retrieves the network host for a project on this host"""
        # TODO(vish): This method should be memoized. This will make
        #             the call to get_network_host cheaper, so that
        #             it can pas messages instead of checking the db
        #             locally.
        if FLAGS.stub_network:
            host = FLAGS.network_host
        else:
            host = self.network_manager.get_network_host(context)
        return self.db.queue_get_for(context,
                                     FLAGS.network_topic,
                                     host)

    @exception.wrap_exception
    def refresh_security_group(self, context, security_group_id, **_kwargs):
        """This call passes stright through to the virtualization driver."""
        self.driver.refresh_security_group(security_group_id)

    @exception.wrap_exception
    def run_instance(self, context, instance_id, **_kwargs):
        """Launch a new instance with specified options."""
        context = context.elevated()
        instance_ref = self.db.instance_get(context, instance_id)
        if instance_ref['name'] in self.driver.list_instances():
            raise exception.Error(_("Instance has already been created"))
        logging.debug(_("instance %s: starting..."), instance_id)
        self.db.instance_update(context,
                                instance_id,
                                {'host': self.host})

        self.db.instance_set_state(context,
                                   instance_id,
                                   power_state.NOSTATE,
                                   'networking')

        is_vpn = instance_ref['image_id'] == FLAGS.vpn_image_id
        # NOTE(vish): This could be a cast because we don't do anything
        #             with the address currently, but I'm leaving it as
        #             a call to ensure that network setup completes.  We
        #             will eventually also need to save the address here.
        if not FLAGS.stub_network:
            address = rpc.call(context,
                               self.get_network_topic(context),
                               {"method": "allocate_fixed_ip",
                                "args": {"instance_id": instance_id,
                                         "vpn": is_vpn}})

            self.network_manager.setup_compute_network(context,
                                                       instance_id)

        # TODO(vish) check to make sure the availability zone matches
        self.db.instance_set_state(context,
                                   instance_id,
                                   power_state.NOSTATE,
                                   'spawning')

        try:
            self.driver.spawn(instance_ref)
            now = datetime.datetime.utcnow()
            self.db.instance_update(context,
                                    instance_id,
                                    {'launched_at': now})
        except Exception:  # pylint: disable-msg=W0702
            logging.exception(_("instance %s: Failed to spawn"),
                              instance_ref['name'])
            self.db.instance_set_state(context,
                                       instance_id,
                                       power_state.SHUTDOWN)

        self._update_state(context, instance_id)

    @exception.wrap_exception
    def terminate_instance(self, context, instance_id):
        """Terminate an instance on this machine."""
        context = context.elevated()

        instance_ref = self.db.instance_get(context, instance_id)

        if not FLAGS.stub_network:
            address = self.db.instance_get_floating_address(context,
                                                            instance_ref['id'])
            if address:
                logging.debug(_("Disassociating address %s") % address)
                # NOTE(vish): Right now we don't really care if the ip is
                #             disassociated.  We may need to worry about
                #             checking this later.
                rpc.cast(context,
                         self.get_network_topic(context),
                         {"method": "disassociate_floating_ip",
                          "args": {"floating_address": address}})

            address = self.db.instance_get_fixed_address(context,
                                                         instance_ref['id'])
            if address:
                logging.debug(_("Deallocating address %s") % address)
                # NOTE(vish): Currently, nothing needs to be done on the
                #             network node until release. If this changes,
                #             we will need to cast here.
                self.network_manager.deallocate_fixed_ip(context.elevated(),
                                                         address)

        logging.debug(_("instance %s: terminating"), instance_id)

        volumes = instance_ref.get('volumes', []) or []
        for volume in volumes:
            self.detach_volume(context, instance_id, volume['id'])
        if instance_ref['state'] == power_state.SHUTOFF:
            self.db.instance_destroy(context, instance_id)
            raise exception.Error(_('trying to destroy already destroyed'
                                    ' instance: %s') % instance_id)
        self.driver.destroy(instance_ref)

        # TODO(ja): should we keep it in a terminated state for a bit?
        self.db.instance_destroy(context, instance_id)

    @exception.wrap_exception
    def reboot_instance(self, context, instance_id):
        """Reboot an instance on this server."""
        context = context.elevated()
        self._update_state(context, instance_id)
        instance_ref = self.db.instance_get(context, instance_id)

        if instance_ref['state'] != power_state.RUNNING:
            logging.warn(_('trying to reboot a non-running '
                           'instance: %s (state: %s excepted: %s)'),
                         instance_ref['internal_id'],
                         instance_ref['state'],
                         power_state.RUNNING)

        logging.debug(_('instance %s: rebooting'), instance_ref['name'])
        self.db.instance_set_state(context,
                                   instance_id,
                                   power_state.NOSTATE,
                                   'rebooting')
        self.network_manager.setup_compute_network(context, instance_id)
        self.driver.reboot(instance_ref)
        self._update_state(context, instance_id)

    @exception.wrap_exception
<<<<<<< HEAD
    def reset_root_password(self, context, instance_id):
        """Reset the root/admin password for  an instance on this server."""
        context = context.elevated()
        instance_ref = self.db.instance_get(context, instance_id)
        self._update_state(context, instance_id)

        if instance_ref['state'] != power_state.RUNNING:
            logging.warn('trying to reset the password on a non-running '
                         'instance: %s (state: %s excepted: %s)',
=======
    def snapshot_instance(self, context, instance_id, name):
        """Snapshot an instance on this server."""
        context = context.elevated()
        instance_ref = self.db.instance_get(context, instance_id)

        #NOTE(sirp): update_state currently only refreshes the state field
        # if we add is_snapshotting, we will need this refreshed too,
        # potentially?
        self._update_state(context, instance_id)

        logging.debug(_('instance %s: snapshotting'), instance_ref['name'])
        if instance_ref['state'] != power_state.RUNNING:
            logging.warn(_('trying to snapshot a non-running '
                           'instance: %s (state: %s excepted: %s)'),
>>>>>>> b097d5a2
                         instance_ref['internal_id'],
                         instance_ref['state'],
                         power_state.RUNNING)

<<<<<<< HEAD
        logging.debug('instance %s: resetting root password',
                instance_ref['name'])
        self.db.instance_set_state(context, instance_id,
                power_state.NOSTATE, 'resetting_password')
        #### TODO: (dabo) not sure how we will implement this yet.
        new_pass = self._generate_password(12)
        self.driver.reset_root_password(instance_ref, new_pass)
        self._update_state(context, instance_id)

    def _generate_password(self, length=20):
        """Generate a random sequence of letters and digits
        to be used as a password.
        """
        chrs = string.letters + string.digits
        return "".join([random.choice(chrs) for i in xrange(length)])
=======
        self.driver.snapshot(instance_ref, name)
>>>>>>> b097d5a2

    @exception.wrap_exception
    def rescue_instance(self, context, instance_id):
        """Rescue an instance on this server."""
        context = context.elevated()
        instance_ref = self.db.instance_get(context, instance_id)

        logging.debug(_('instance %s: rescuing'),
                      instance_ref['internal_id'])
        self.db.instance_set_state(context,
                                   instance_id,
                                   power_state.NOSTATE,
                                   'rescuing')
        self.network_manager.setup_compute_network(context, instance_id)
        self.driver.rescue(instance_ref)
        self._update_state(context, instance_id)

    @exception.wrap_exception
    def unrescue_instance(self, context, instance_id):
        """Rescue an instance on this server."""
        context = context.elevated()
        instance_ref = self.db.instance_get(context, instance_id)

        logging.debug(_('instance %s: unrescuing'),
                      instance_ref['internal_id'])
        self.db.instance_set_state(context,
                                   instance_id,
                                   power_state.NOSTATE,
                                   'unrescuing')
        self.driver.unrescue(instance_ref)
        self._update_state(context, instance_id)

    @staticmethod
    def _update_state_callback(self, context, instance_id, result):
        """Update instance state when async task completes."""
        self._update_state(context, instance_id)

    @exception.wrap_exception
    def pause_instance(self, context, instance_id):
        """Pause an instance on this server."""
        context = context.elevated()
        instance_ref = self.db.instance_get(context, instance_id)

        logging.debug('instance %s: pausing',
                      instance_ref['internal_id'])
        self.db.instance_set_state(context,
                                   instance_id,
                                   power_state.NOSTATE,
                                   'pausing')
        self.driver.pause(instance_ref,
            lambda result: self._update_state_callback(self,
                                                       context,
                                                       instance_id,
                                                       result))

    @exception.wrap_exception
    def unpause_instance(self, context, instance_id):
        """Unpause a paused instance on this server."""
        context = context.elevated()
        instance_ref = self.db.instance_get(context, instance_id)

        logging.debug('instance %s: unpausing',
                      instance_ref['internal_id'])
        self.db.instance_set_state(context,
                                   instance_id,
                                   power_state.NOSTATE,
                                   'unpausing')
        self.driver.unpause(instance_ref,
            lambda result: self._update_state_callback(self,
                                                       context,
                                                       instance_id,
                                                       result))

    @exception.wrap_exception
    def suspend_instance(self, context, instance_id):
        """suspend the instance with instance_id"""
        context = context.elevated()
        instance_ref = self.db.instance_get(context, instance_id)

        logging.debug(_('instance %s: suspending'),
                      instance_ref['internal_id'])
        self.db.instance_set_state(context, instance_id,
                                            power_state.NOSTATE,
                                            'suspending')
        self.driver.suspend(instance_ref,
            lambda result: self._update_state_callback(self,
                                                       context,
                                                       instance_id,
                                                       result))

    @exception.wrap_exception
    def resume_instance(self, context, instance_id):
        """resume the suspended instance with instance_id"""
        context = context.elevated()
        instance_ref = self.db.instance_get(context, instance_id)

        logging.debug(_('instance %s: resuming'), instance_ref['internal_id'])
        self.db.instance_set_state(context, instance_id,
                                            power_state.NOSTATE,
                                            'resuming')
        self.driver.resume(instance_ref,
            lambda result: self._update_state_callback(self,
                                                       context,
                                                       instance_id,
                                                       result))

    @exception.wrap_exception
    def get_console_output(self, context, instance_id):
        """Send the console output for an instance."""
        context = context.elevated()
        logging.debug(_("instance %s: getting console output"), instance_id)
        instance_ref = self.db.instance_get(context, instance_id)

        return self.driver.get_console_output(instance_ref)

    @exception.wrap_exception
    def attach_volume(self, context, instance_id, volume_id, mountpoint):
        """Attach a volume to an instance."""
        context = context.elevated()
        logging.debug(_("instance %s: attaching volume %s to %s"), instance_id,
            volume_id, mountpoint)
        instance_ref = self.db.instance_get(context, instance_id)
        dev_path = self.volume_manager.setup_compute_volume(context,
                                                            volume_id)
        try:
            self.driver.attach_volume(instance_ref['name'],
                                      dev_path,
                                      mountpoint)
            self.db.volume_attached(context,
                                    volume_id,
                                    instance_id,
                                    mountpoint)
        except Exception as exc:  # pylint: disable-msg=W0702
            # NOTE(vish): The inline callback eats the exception info so we
            #             log the traceback here and reraise the same
            #             ecxception below.
            logging.exception(_("instance %s: attach failed %s, removing"),
                              instance_id, mountpoint)
            self.volume_manager.remove_compute_volume(context,
                                                      volume_id)
            raise exc

        return True

    @exception.wrap_exception
    def detach_volume(self, context, instance_id, volume_id):
        """Detach a volume from an instance."""
        context = context.elevated()
        logging.debug(_("instance %s: detaching volume %s"),
                      instance_id,
                      volume_id)
        instance_ref = self.db.instance_get(context, instance_id)
        volume_ref = self.db.volume_get(context, volume_id)
        if instance_ref['name'] not in self.driver.list_instances():
            logging.warn(_("Detaching volume from unknown instance %s"),
                         instance_ref['name'])
        else:
            self.driver.detach_volume(instance_ref['name'],
                                      volume_ref['mountpoint'])
        self.volume_manager.remove_compute_volume(context, volume_id)
        self.db.volume_detached(context, volume_id)
        return True<|MERGE_RESOLUTION|>--- conflicted
+++ resolved
@@ -226,17 +226,6 @@
         self._update_state(context, instance_id)
 
     @exception.wrap_exception
-<<<<<<< HEAD
-    def reset_root_password(self, context, instance_id):
-        """Reset the root/admin password for  an instance on this server."""
-        context = context.elevated()
-        instance_ref = self.db.instance_get(context, instance_id)
-        self._update_state(context, instance_id)
-
-        if instance_ref['state'] != power_state.RUNNING:
-            logging.warn('trying to reset the password on a non-running '
-                         'instance: %s (state: %s excepted: %s)',
-=======
     def snapshot_instance(self, context, instance_id, name):
         """Snapshot an instance on this server."""
         context = context.elevated()
@@ -251,12 +240,26 @@
         if instance_ref['state'] != power_state.RUNNING:
             logging.warn(_('trying to snapshot a non-running '
                            'instance: %s (state: %s excepted: %s)'),
->>>>>>> b097d5a2
                          instance_ref['internal_id'],
                          instance_ref['state'],
                          power_state.RUNNING)
 
-<<<<<<< HEAD
+        self.driver.snapshot(instance_ref, name)
+
+    @exception.wrap_exception
+    def reset_root_password(self, context, instance_id):
+        """Reset the root/admin password for  an instance on this server."""
+        context = context.elevated()
+        instance_ref = self.db.instance_get(context, instance_id)
+        self._update_state(context, instance_id)
+
+        if instance_ref['state'] != power_state.RUNNING:
+            logging.warn('trying to reset the password on a non-running '
+                         'instance: %s (state: %s excepted: %s)',
+                         instance_ref['internal_id'],
+                         instance_ref['state'],
+                         power_state.RUNNING)
+
         logging.debug('instance %s: resetting root password',
                 instance_ref['name'])
         self.db.instance_set_state(context, instance_id,
@@ -272,9 +275,6 @@
         """
         chrs = string.letters + string.digits
         return "".join([random.choice(chrs) for i in xrange(length)])
-=======
-        self.driver.snapshot(instance_ref, name)
->>>>>>> b097d5a2
 
     @exception.wrap_exception
     def rescue_instance(self, context, instance_id):
