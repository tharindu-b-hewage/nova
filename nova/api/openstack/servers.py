--- conflicted
+++ resolved
@@ -156,12 +156,7 @@
             except exception.TimeoutException, e:
                 return exc.HTTPRequestTimeout()
         try:
-<<<<<<< HEAD
-            instance = self.compute_api.get(ctxt, id)
-            self.compute_api.update(ctxt, instance.id, **update_dict)
-=======
             self.compute_api.update(ctxt, id, **update_dict)
->>>>>>> e0112394
         except exception.NotFound:
             return faults.Fault(exc.HTTPNotFound())
         return exc.HTTPNoContent()
@@ -278,7 +273,6 @@
     def actions(self, req, id):
         """Permit Admins to retrieve server actions."""
         ctxt = req.environ["nova.context"]
-<<<<<<< HEAD
         items = self.compute_api.get_actions(ctxt, id)
         actions = []
         # TODO(jk0): Do not do pre-serialization here once the default
@@ -288,7 +282,4 @@
                 created_at=str(item.created_at),
                 action=item.action,
                 error=item.error))
-        return dict(actions=actions)
-=======
-        return self.compute_api.get_actions(ctxt, id)
->>>>>>> e0112394
+        return dict(actions=actions)