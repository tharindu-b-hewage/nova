# vim: tabstop=4 shiftwidth=4 softtabstop=4

# Copyright 2010 United States Government as represented by the
# Administrator of the National Aeronautics and Space Administration.
# All Rights Reserved.
# Copyright (c) 2010 Citrix Systems, Inc.
#
#    Licensed under the Apache License, Version 2.0 (the "License"); you may
#    not use this file except in compliance with the License. You may obtain
#    a copy of the License at
#
#         http://www.apache.org/licenses/LICENSE-2.0
#
#    Unless required by applicable law or agreed to in writing, software
#    distributed under the License is distributed on an "AS IS" BASIS, WITHOUT
#    WARRANTIES OR CONDITIONS OF ANY KIND, either express or implied. See the
#    License for the specific language governing permissions and limitations
#    under the License.

"""
A connection to a hypervisor through libvirt.

Supports KVM, QEMU, UML, and XEN.

**Related Flags**

:libvirt_type:  Libvirt domain type.  Can be kvm, qemu, uml, xen
                (default: kvm).
:libvirt_uri:  Override for the default libvirt URI (depends on libvirt_type).
:libvirt_xml_template:  Libvirt XML Template.
:rescue_image_id:  Rescue ami image (default: ami-rescue).
:rescue_kernel_id:  Rescue aki image (default: aki-rescue).
:rescue_ramdisk_id:  Rescue ari image (default: ari-rescue).
:injected_network_template:  Template file for injected network
:allow_project_net_traffic:  Whether to allow in project network traffic

"""

import os
import shutil
import random
import subprocess
import uuid
from xml.dom import minidom


from eventlet import greenthread
from eventlet import event
from eventlet import tpool

import IPy

from nova import context
from nova import db
from nova import exception
from nova import flags
from nova import log as logging
from nova import utils
#from nova.api import context
from nova.auth import manager
from nova.compute import instance_types
from nova.compute import power_state
from nova.virt import disk
from nova.virt import images

libvirt = None
libxml2 = None
Template = None

LOG = logging.getLogger('nova.virt.libvirt_conn')

FLAGS = flags.FLAGS
# TODO(vish): These flags should probably go into a shared location
flags.DEFINE_string('rescue_image_id', 'ami-rescue', 'Rescue ami image')
flags.DEFINE_string('rescue_kernel_id', 'aki-rescue', 'Rescue aki image')
flags.DEFINE_string('rescue_ramdisk_id', 'ari-rescue', 'Rescue ari image')
flags.DEFINE_string('injected_network_template',
                    utils.abspath('virt/interfaces.template'),
                    'Template file for injected network')
flags.DEFINE_string('libvirt_xml_template',
                    utils.abspath('virt/libvirt.xml.template'),
                    'Libvirt XML Template')
flags.DEFINE_string('libvirt_type',
                    'kvm',
                    'Libvirt domain type (valid options are: '
                    'kvm, qemu, uml, xen)')
flags.DEFINE_string('libvirt_uri',
                    '',
                    'Override the default libvirt URI (which is dependent'
                    ' on libvirt_type)')
flags.DEFINE_bool('allow_project_net_traffic',
                  True,
                  'Whether to allow in project network traffic')
flags.DEFINE_bool('use_cow_images',
                  True,
                  'Whether to use cow images')
flags.DEFINE_string('ajaxterm_portrange',
                    '10000-12000',
                    'Range of ports that ajaxterm should randomly try to bind')
flags.DEFINE_string('firewall_driver',
                    'nova.virt.libvirt_conn.IptablesFirewallDriver',
                    'Firewall driver (defaults to iptables)')


def get_connection(read_only):
    # These are loaded late so that there's no need to install these
    # libraries when not using libvirt.
    # Cheetah is separate because the unit tests want to load Cheetah,
    # but not libvirt.
    global libvirt
    global libxml2
    if libvirt is None:
        libvirt = __import__('libvirt')
    if libxml2 is None:
        libxml2 = __import__('libxml2')
    _late_load_cheetah()
    return LibvirtConnection(read_only)


def _late_load_cheetah():
    global Template
    if Template is None:
        t = __import__('Cheetah.Template', globals(), locals(), ['Template'],
                       -1)
        Template = t.Template


def _get_net_and_mask(cidr):
    net = IPy.IP(cidr)
    return str(net.net()), str(net.netmask())


def _get_net_and_prefixlen(cidr):
    net = IPy.IP(cidr)
    return str(net.net()), str(net.prefixlen())


def _get_ip_version(cidr):
        net = IPy.IP(cidr)
        return int(net.version())


class LibvirtConnection(object):

    def __init__(self, read_only):
        self.libvirt_uri = self.get_uri()

        self.libvirt_xml = open(FLAGS.libvirt_xml_template).read()
        self._wrapped_conn = None
        self.read_only = read_only

        self.nwfilter = NWFilterFirewall(self._get_connection)

        if not FLAGS.firewall_driver:
            self.firewall_driver = self.nwfilter
            self.nwfilter.handle_security_groups = True
        else:
            self.firewall_driver = utils.import_object(FLAGS.firewall_driver)

    def init_host(self, host):
        # Adopt existing VM's running here
        ctxt = context.get_admin_context()
        for instance in db.instance_get_all_by_host(ctxt, host):
            try:
                LOG.debug(_('Checking state of %s'), instance['name'])
                state = self.get_info(instance['name'])['state']
            except exception.NotFound:
                state = power_state.SHUTOFF

            LOG.debug(_('Current state of %(name)s was %(state)s.'),
                          {'name': instance['name'], 'state': state})
            db.instance_set_state(ctxt, instance['id'], state)

            if state == power_state.SHUTOFF:
                # TODO(soren): This is what the compute manager does when you
                # terminate # an instance. At some point I figure we'll have a
                # "terminated" state and some sort of cleanup job that runs
                # occasionally, cleaning them out.
                db.instance_destroy(ctxt, instance['id'])

            if state != power_state.RUNNING:
                continue
            self.firewall_driver.prepare_instance_filter(instance)
            self.firewall_driver.apply_instance_filter(instance)

    def _get_connection(self):
        if not self._wrapped_conn or not self._test_connection():
            LOG.debug(_('Connecting to libvirt: %s'), self.libvirt_uri)
            self._wrapped_conn = self._connect(self.libvirt_uri,
                                               self.read_only)
        return self._wrapped_conn
    _conn = property(_get_connection)

    def _test_connection(self):
        try:
            self._wrapped_conn.getInfo()
            return True
        except libvirt.libvirtError as e:
            if e.get_error_code() == libvirt.VIR_ERR_SYSTEM_ERROR and \
               e.get_error_domain() == libvirt.VIR_FROM_REMOTE:
                LOG.debug(_('Connection to libvirt broke'))
                return False
            raise

    def get_uri(self):
        if FLAGS.libvirt_type == 'uml':
            uri = FLAGS.libvirt_uri or 'uml:///system'
        elif FLAGS.libvirt_type == 'xen':
            uri = FLAGS.libvirt_uri or 'xen:///'
        else:
            uri = FLAGS.libvirt_uri or 'qemu:///system'
        return uri

    def _connect(self, uri, read_only):
        auth = [[libvirt.VIR_CRED_AUTHNAME, libvirt.VIR_CRED_NOECHOPROMPT],
                'root',
                None]

        if read_only:
            return libvirt.openReadOnly(uri)
        else:
            return libvirt.openAuth(uri, auth, 0)

    def list_instances(self):
        return [self._conn.lookupByID(x).name()
                for x in self._conn.listDomainsID()]

    def destroy(self, instance, cleanup=True):
        try:
            virt_dom = self._conn.lookupByName(instance['name'])
            virt_dom.destroy()
        except Exception as _err:
            pass
            # If the instance is already terminated, we're still happy

        # We'll save this for when we do shutdown,
        # instead of destroy - but destroy returns immediately
        timer = utils.LoopingCall(f=None)

        while True:
            try:
                state = self.get_info(instance['name'])['state']
                db.instance_set_state(context.get_admin_context(),
                                      instance['id'], state)
                if state == power_state.SHUTDOWN:
                    break
            except Exception:
                db.instance_set_state(context.get_admin_context(),
                                      instance['id'],
                                      power_state.SHUTDOWN)
                break

        self.firewall_driver.unfilter_instance(instance)

        if cleanup:
            self._cleanup(instance)

        return True

    def _cleanup(self, instance):
        target = os.path.join(FLAGS.instances_path, instance['name'])
        instance_name = instance['name']
        LOG.info(_('instance %(instance_name)s: deleting instance files'
                ' %(target)s') % locals())
        if os.path.exists(target):
            shutil.rmtree(target)

    @exception.wrap_exception
    def attach_volume(self, instance_name, device_path, mountpoint):
        virt_dom = self._conn.lookupByName(instance_name)
        mount_device = mountpoint.rpartition("/")[2]
        if device_path.startswith('/dev/'):
            xml = """<disk type='block'>
                         <driver name='qemu' type='raw'/>
                         <source dev='%s'/>
                         <target dev='%s' bus='virtio'/>
                     </disk>""" % (device_path, mount_device)
        elif ':' in device_path:
            (protocol, name) = device_path.split(':')
            xml = """<disk type='network'>
                         <driver name='qemu' type='raw'/>
                         <source protocol='%s' name='%s'/>
                         <target dev='%s' bus='virtio'/>
                     </disk>""" % (protocol,
                                   name,
                                   mount_device)
        else:
            raise exception.Invalid(_("Invalid device path %s") % device_path)

        virt_dom.attachDevice(xml)

    def _get_disk_xml(self, xml, device):
        """Returns the xml for the disk mounted at device"""
        try:
            doc = libxml2.parseDoc(xml)
        except:
            return None
        ctx = doc.xpathNewContext()
        try:
            ret = ctx.xpathEval('/domain/devices/disk')
            for node in ret:
                for child in node.children:
                    if child.name == 'target':
                        if child.prop('dev') == device:
                            return str(node)
        finally:
            if ctx != None:
                ctx.xpathFreeContext()
            if doc != None:
                doc.freeDoc()

    @exception.wrap_exception
    def detach_volume(self, instance_name, mountpoint):
        virt_dom = self._conn.lookupByName(instance_name)
        mount_device = mountpoint.rpartition("/")[2]
        xml = self._get_disk_xml(virt_dom.XMLDesc(0), mount_device)
        if not xml:
            raise exception.NotFound(_("No disk at %s") % mount_device)
        virt_dom.detachDevice(xml)

    @exception.wrap_exception
    def snapshot(self, instance, image_id):
        """ Create snapshot from a running VM instance """
        raise NotImplementedError(
            _("Instance snapshotting is not supported for libvirt"
              "at this time"))

    @exception.wrap_exception
    def reboot(self, instance):
        self.destroy(instance, False)
        xml = self.to_xml(instance)
        self._conn.createXML(xml, 0)
        timer = utils.LoopingCall(f=None)

        def _wait_for_reboot():
            try:
                state = self.get_info(instance['name'])['state']
                db.instance_set_state(context.get_admin_context(),
                                      instance['id'], state)
                if state == power_state.RUNNING:
                    LOG.debug(_('instance %s: rebooted'), instance['name'])
                    timer.stop()
            except Exception, exn:
                LOG.exception(_('_wait_for_reboot failed: %s'), exn)
                db.instance_set_state(context.get_admin_context(),
                                      instance['id'],
                                      power_state.SHUTDOWN)
                timer.stop()

        timer.f = _wait_for_reboot
        return timer.start(interval=0.5, now=True)

    @exception.wrap_exception
    def pause(self, instance, callback):
        raise exception.APIError("pause not supported for libvirt.")

    @exception.wrap_exception
    def unpause(self, instance, callback):
        raise exception.APIError("unpause not supported for libvirt.")

    @exception.wrap_exception
    def suspend(self, instance, callback):
        raise exception.APIError("suspend not supported for libvirt")

    @exception.wrap_exception
    def resume(self, instance, callback):
        raise exception.APIError("resume not supported for libvirt")

    @exception.wrap_exception
    def rescue(self, instance):
        self.destroy(instance, False)

        xml = self.to_xml(instance, rescue=True)
        rescue_images = {'image_id': FLAGS.rescue_image_id,
                         'kernel_id': FLAGS.rescue_kernel_id,
                         'ramdisk_id': FLAGS.rescue_ramdisk_id}
        self._create_image(instance, xml, '.rescue', rescue_images)
        self._conn.createXML(xml, 0)

        timer = utils.LoopingCall(f=None)

        def _wait_for_rescue():
            try:
                state = self.get_info(instance['name'])['state']
                db.instance_set_state(None, instance['id'], state)
                if state == power_state.RUNNING:
                    LOG.debug(_('instance %s: rescued'), instance['name'])
                    timer.stop()
            except Exception, exn:
                LOG.exception(_('_wait_for_rescue failed: %s'), exn)
                db.instance_set_state(None,
                                      instance['id'],
                                      power_state.SHUTDOWN)
                timer.stop()

        timer.f = _wait_for_rescue
        return timer.start(interval=0.5, now=True)

    @exception.wrap_exception
    def unrescue(self, instance):
        # NOTE(vish): Because reboot destroys and recreates an instance using
        #             the normal xml file, we can just call reboot here
        self.reboot(instance)

    @exception.wrap_exception
    def spawn(self, instance):
        xml = self.to_xml(instance)
        db.instance_set_state(context.get_admin_context(),
                              instance['id'],
                              power_state.NOSTATE,
                              'launching')
        self.nwfilter.setup_basic_filtering(instance)
        self.firewall_driver.prepare_instance_filter(instance)
        self._create_image(instance, xml)
        self._conn.createXML(xml, 0)
        LOG.debug(_("instance %s: is running"), instance['name'])
        self.firewall_driver.apply_instance_filter(instance)

        timer = utils.LoopingCall(f=None)

        def _wait_for_boot():
            try:
                state = self.get_info(instance['name'])['state']
                db.instance_set_state(context.get_admin_context(),
                                      instance['id'], state)
                if state == power_state.RUNNING:
                    LOG.debug(_('instance %s: booted'), instance['name'])
                    timer.stop()
            except:
                LOG.exception(_('instance %s: failed to boot'),
                              instance['name'])
                db.instance_set_state(context.get_admin_context(),
                                      instance['id'],
                                      power_state.SHUTDOWN)
                timer.stop()

        timer.f = _wait_for_boot
        return timer.start(interval=0.5, now=True)

    def _flush_xen_console(self, virsh_output):
        LOG.info(_('virsh said: %r'), virsh_output)
        virsh_output = virsh_output[0].strip()

        if virsh_output.startswith('/dev/'):
            LOG.info(_("cool, it's a device"))
            out, err = utils.execute("sudo dd if=%s iflag=nonblock" %
                                     virsh_output, check_exit_code=False)
            return out
        else:
            return ''

    def _append_to_file(self, data, fpath):
        LOG.info(_('data: %(data)r, fpath: %(fpath)r') % locals())
        fp = open(fpath, 'a+')
        fp.write(data)
        return fpath

    def _dump_file(self, fpath):
        fp = open(fpath, 'r+')
        contents = fp.read()
        LOG.info(_('Contents of file %(fpath)s: %(contents)r') % locals())
        return contents

    @exception.wrap_exception
    def get_console_output(self, instance):
        console_log = os.path.join(FLAGS.instances_path, instance['name'],
                                   'console.log')

        utils.execute('sudo chown %d %s' % (os.getuid(), console_log))

        if FLAGS.libvirt_type == 'xen':
            # Xen is special
            virsh_output = utils.execute("virsh ttyconsole %s" %
                                         instance['name'])
            data = self._flush_xen_console(virsh_output)
            fpath = self._append_to_file(data, console_log)
        else:
            fpath = console_log

        return self._dump_file(fpath)

    @exception.wrap_exception
    def get_ajax_console(self, instance):
        def get_open_port():
            start_port, end_port = FLAGS.ajaxterm_portrange.split("-")
            for i in xrange(0, 100):  # don't loop forever
                port = random.randint(int(start_port), int(end_port))
                # netcat will exit with 0 only if the port is in use,
                # so a nonzero return value implies it is unused
                cmd = 'netcat 0.0.0.0 %s -w 1 </dev/null || echo free' % (port)
                stdout, stderr = utils.execute(cmd)
                if stdout.strip() == 'free':
                    return port
            raise Exception(_('Unable to find an open port'))

        def get_pty_for_instance(instance_name):
            virt_dom = self._conn.lookupByName(instance_name)
            xml = virt_dom.XMLDesc(0)
            dom = minidom.parseString(xml)

            for serial in dom.getElementsByTagName('serial'):
                if serial.getAttribute('type') == 'pty':
                    source = serial.getElementsByTagName('source')[0]
                    return source.getAttribute('path')

        port = get_open_port()
        token = str(uuid.uuid4())
        host = instance['host']

        ajaxterm_cmd = 'sudo socat - %s' \
                       % get_pty_for_instance(instance['name'])

        cmd = '%s/tools/ajaxterm/ajaxterm.py --command "%s" -t %s -p %s' \
              % (utils.novadir(), ajaxterm_cmd, token, port)

        subprocess.Popen(cmd, shell=True)
        return {'token': token, 'host': host, 'port': port}

    def _cache_image(self, fn, target, fname, cow=False, *args, **kwargs):
        """Wrapper for a method that creates an image that caches the image.

        This wrapper will save the image into a common store and create a
        copy for use by the hypervisor.

        The underlying method should specify a kwarg of target representing
        where the image will be saved.

        fname is used as the filename of the base image.  The filename needs
        to be unique to a given image.

        If cow is True, it will make a CoW image instead of a copy.
        """
        if not os.path.exists(target):
            base_dir = os.path.join(FLAGS.instances_path, '_base')
            if not os.path.exists(base_dir):
                os.mkdir(base_dir)
            base = os.path.join(base_dir, fname)
            if not os.path.exists(base):
                fn(target=base, *args, **kwargs)
            if cow:
                utils.execute('qemu-img create -f qcow2 -o '
                              'cluster_size=2M,backing_file=%s %s'
                              % (base, target))
            else:
                utils.execute('cp %s %s' % (base, target))

    def _fetch_image(self, target, image_id, user, project, size=None):
        """Grab image and optionally attempt to resize it"""
        images.fetch(image_id, target, user, project)
        if size:
            disk.extend(target, size)

    def _create_local(self, target, local_gb):
        """Create a blank image of specified size"""
        utils.execute('truncate %s -s %dG' % (target, local_gb))
        # TODO(vish): should we format disk by default?

    def _create_image(self, inst, libvirt_xml, suffix='', disk_images=None):
        # syntactic nicety
        def basepath(fname='', suffix=suffix):
            return os.path.join(FLAGS.instances_path,
                                inst['name'],
                                fname + suffix)

        # ensure directories exist and are writable
        utils.execute('mkdir -p %s' % basepath(suffix=''))

        LOG.info(_('instance %s: Creating image'), inst['name'])
        f = open(basepath('libvirt.xml'), 'w')
        f.write(libvirt_xml)
        f.close()

        # NOTE(vish): No need add the suffix to console.log
        os.close(os.open(basepath('console.log', ''),
                         os.O_CREAT | os.O_WRONLY, 0660))

        user = manager.AuthManager().get_user(inst['user_id'])
        project = manager.AuthManager().get_project(inst['project_id'])

        if not disk_images:
            disk_images = {'image_id': inst['image_id'],
                           'kernel_id': inst['kernel_id'],
                           'ramdisk_id': inst['ramdisk_id']}

        if disk_images['kernel_id']:
            self._cache_image(fn=self._fetch_image,
                              target=basepath('kernel'),
                              fname=disk_images['kernel_id'],
                              image_id=disk_images['kernel_id'],
                              user=user,
                              project=project)
            if disk_images['ramdisk_id']:
                self._cache_image(fn=self._fetch_image,
                                  target=basepath('ramdisk'),
                                  fname=disk_images['ramdisk_id'],
                                  image_id=disk_images['ramdisk_id'],
                                  user=user,
                                  project=project)

        root_fname = disk_images['image_id']
        size = FLAGS.minimum_root_size
        if inst['instance_type'] == 'm1.tiny' or suffix == '.rescue':
            size = None
            root_fname += "_sm"

        self._cache_image(fn=self._fetch_image,
                          target=basepath('disk'),
                          fname=root_fname,
                          cow=FLAGS.use_cow_images,
                          image_id=disk_images['image_id'],
                          user=user,
                          project=project,
                          size=size)
        type_data = instance_types.INSTANCE_TYPES[inst['instance_type']]

        if type_data['local_gb']:
            self._cache_image(fn=self._create_local,
                              target=basepath('disk.local'),
                              fname="local_%s" % type_data['local_gb'],
                              cow=FLAGS.use_cow_images,
                              local_gb=type_data['local_gb'])

        # For now, we assume that if we're not using a kernel, we're using a
        # partitioned disk image where the target partition is the first
        # partition
        target_partition = None
        if not inst['kernel_id']:
            target_partition = "1"

        key = str(inst['key_data'])
        net = None
        network_ref = db.network_get_by_instance(context.get_admin_context(),
                                                 inst['id'])
        if network_ref['injected']:
            admin_context = context.get_admin_context()
            address = db.instance_get_fixed_address(admin_context, inst['id'])
            ra_server = network_ref['ra_server']
            if not ra_server:
                ra_server = "fd00::"
            with open(FLAGS.injected_network_template) as f:
                net = f.read() % {'address': address,
                                  'netmask': network_ref['netmask'],
                                  'gateway': network_ref['gateway'],
                                  'broadcast': network_ref['broadcast'],
                                  'dns': network_ref['dns'],
                                  'ra_server': ra_server}
        if key or net:
            inst_name = inst['name']
            img_id = inst.image_id
            if key:
                LOG.info(_('instance %(inst_name)s: injecting key into'
                        ' image %(img_id)s') % locals())
            if net:
                LOG.info(_('instance %(inst_name)s: injecting net into'
                        ' image %(img_id)s') % locals())
            try:
                disk.inject_data(basepath('disk'), key, net,
                                 partition=target_partition,
                                 nbd=FLAGS.use_cow_images)
            except Exception as e:
                # This could be a windows image, or a vmdk format disk
                LOG.warn(_('instance %(inst_name)s: ignoring error injecting'
                        ' data into image %(img_id)s (%(e)s)') % locals())

        if FLAGS.libvirt_type == 'uml':
            utils.execute('sudo chown root %s' % basepath('disk'))

    def to_xml(self, instance, rescue=False):
        # TODO(termie): cache?
        LOG.debug(_('instance %s: starting toXML method'), instance['name'])
        network = db.network_get_by_instance(context.get_admin_context(),
                                             instance['id'])
        # FIXME(vish): stick this in db
        instance_type = instance['instance_type']
        instance_type = instance_types.INSTANCE_TYPES[instance_type]
        ip_address = db.instance_get_fixed_address(context.get_admin_context(),
                                                   instance['id'])
        # Assume that the gateway also acts as the dhcp server.
        dhcp_server = network['gateway']
        ra_server = network['ra_server']

        if FLAGS.allow_project_net_traffic:
            if FLAGS.use_ipv6:
                net, mask = _get_net_and_mask(network['cidr'])
                net_v6, prefixlen_v6 = _get_net_and_prefixlen(
                                           network['cidr_v6'])
                extra_params = ("<parameter name=\"PROJNET\" "
                            "value=\"%s\" />\n"
                            "<parameter name=\"PROJMASK\" "
                            "value=\"%s\" />\n"
                            "<parameter name=\"PROJNETV6\" "
                            "value=\"%s\" />\n"
                            "<parameter name=\"PROJMASKV6\" "
                            "value=\"%s\" />\n") % \
                              (net, mask, net_v6, prefixlen_v6)
            else:
                net, mask = _get_net_and_mask(network['cidr'])
                extra_params = ("<parameter name=\"PROJNET\" "
                            "value=\"%s\" />\n"
                            "<parameter name=\"PROJMASK\" "
                            "value=\"%s\" />\n") % \
                              (net, mask)
        else:
            extra_params = "\n"
        if FLAGS.use_cow_images:
            driver_type = 'qcow2'
        else:
            driver_type = 'raw'

        xml_info = {'type': FLAGS.libvirt_type,
                    'name': instance['name'],
                    'basepath': os.path.join(FLAGS.instances_path,
                                             instance['name']),
                    'memory_kb': instance_type['memory_mb'] * 1024,
                    'vcpus': instance_type['vcpus'],
                    'bridge_name': network['bridge'],
                    'mac_address': instance['mac_address'],
                    'ip_address': ip_address,
                    'dhcp_server': dhcp_server,
                    'extra_params': extra_params,
                    'rescue': rescue,
                    'local': instance_type['local_gb'],
                    'driver_type': driver_type}

        if ra_server:
            xml_info['ra_server'] = ra_server + "/128"
        if not rescue:
            if instance['kernel_id']:
                xml_info['kernel'] = xml_info['basepath'] + "/kernel"

            if instance['ramdisk_id']:
                xml_info['ramdisk'] = xml_info['basepath'] + "/ramdisk"

            xml_info['disk'] = xml_info['basepath'] + "/disk"

        xml = str(Template(self.libvirt_xml, searchList=[xml_info]))
        LOG.debug(_('instance %s: finished toXML method'),
                        instance['name'])

        return xml

    def get_info(self, instance_name):
        try:
            virt_dom = self._conn.lookupByName(instance_name)
        except:
            raise exception.NotFound(_("Instance %s not found")
                                     % instance_name)
        (state, max_mem, mem, num_cpu, cpu_time) = virt_dom.info()
        return {'state': state,
                'max_mem': max_mem,
                'mem': mem,
                'num_cpu': num_cpu,
                'cpu_time': cpu_time}

    def get_diagnostics(self, instance_name):
        raise exception.APIError(_("diagnostics are not supported "
                                   "for libvirt"))

    def get_disks(self, instance_name):
        """
        Note that this function takes an instance name, not an Instance, so
        that it can be called by monitor.

        Returns a list of all block devices for this domain.
        """
        domain = self._conn.lookupByName(instance_name)
        # TODO(devcamcar): Replace libxml2 with etree.
        xml = domain.XMLDesc(0)
        doc = None

        try:
            doc = libxml2.parseDoc(xml)
        except:
            return []

        ctx = doc.xpathNewContext()
        disks = []

        try:
            ret = ctx.xpathEval('/domain/devices/disk')

            for node in ret:
                devdst = None

                for child in node.children:
                    if child.name == 'target':
                        devdst = child.prop('dev')

                if devdst == None:
                    continue

                disks.append(devdst)
        finally:
            if ctx != None:
                ctx.xpathFreeContext()
            if doc != None:
                doc.freeDoc()

        return disks

    def get_interfaces(self, instance_name):
        """
        Note that this function takes an instance name, not an Instance, so
        that it can be called by monitor.

        Returns a list of all network interfaces for this instance.
        """
        domain = self._conn.lookupByName(instance_name)
        # TODO(devcamcar): Replace libxml2 with etree.
        xml = domain.XMLDesc(0)
        doc = None

        try:
            doc = libxml2.parseDoc(xml)
        except:
            return []

        ctx = doc.xpathNewContext()
        interfaces = []

        try:
            ret = ctx.xpathEval('/domain/devices/interface')

            for node in ret:
                devdst = None

                for child in node.children:
                    if child.name == 'target':
                        devdst = child.prop('dev')

                if devdst == None:
                    continue

                interfaces.append(devdst)
        finally:
            if ctx != None:
                ctx.xpathFreeContext()
            if doc != None:
                doc.freeDoc()

        return interfaces

    def block_stats(self, instance_name, disk):
        """
        Note that this function takes an instance name, not an Instance, so
        that it can be called by monitor.
        """
        domain = self._conn.lookupByName(instance_name)
        return domain.blockStats(disk)

    def interface_stats(self, instance_name, interface):
        """
        Note that this function takes an instance name, not an Instance, so
        that it can be called by monitor.
        """
        domain = self._conn.lookupByName(instance_name)
        return domain.interfaceStats(interface)

    def get_console_pool_info(self, console_type):
        #TODO(mdragon): console proxy should be implemented for libvirt,
        #               in case someone wants to use it with kvm or
        #               such. For now return fake data.
        return  {'address': '127.0.0.1',
                 'username': 'fakeuser',
                 'password': 'fakepassword'}

    def refresh_security_group_rules(self, security_group_id):
        self.firewall_driver.refresh_security_group_rules(security_group_id)

    def refresh_security_group_members(self, security_group_id):
        self.firewall_driver.refresh_security_group_members(security_group_id)


class FirewallDriver(object):
    def prepare_instance_filter(self, instance):
        """Prepare filters for the instance.

        At this point, the instance isn't running yet."""
        raise NotImplementedError()

    def unfilter_instance(self, instance):
        """Stop filtering instance"""
        raise NotImplementedError()

    def apply_instance_filter(self, instance):
        """Apply instance filter.

        Once this method returns, the instance should be firewalled
        appropriately. This method should as far as possible be a
        no-op. It's vastly preferred to get everything set up in
        prepare_instance_filter.
        """
        raise NotImplementedError()

    def refresh_security_group_rules(self, security_group_id):
        """Refresh security group rules from data store

        Gets called when a rule has been added to or removed from
        the security group."""
        raise NotImplementedError()

    def refresh_security_group_members(self, security_group_id):
        """Refresh security group members from data store

        Gets called when an instance gets added to or removed from
        the security group."""
        raise NotImplementedError()

    def _ra_server_for_instance(self, instance):
        network = db.network_get_by_instance(context.get_admin_context(),
                                             instance['id'])
        return network['ra_server']


class NWFilterFirewall(FirewallDriver):
    """
    This class implements a network filtering mechanism versatile
    enough for EC2 style Security Group filtering by leveraging
    libvirt's nwfilter.

    First, all instances get a filter ("nova-base-filter") applied.
    This filter provides some basic security such as protection against
    MAC spoofing, IP spoofing, and ARP spoofing.

    This filter drops all incoming ipv4 and ipv6 connections.
    Outgoing connections are never blocked.

    Second, every security group maps to a nwfilter filter(*).
    NWFilters can be updated at runtime and changes are applied
    immediately, so changes to security groups can be applied at
    runtime (as mandated by the spec).

    Security group rules are named "nova-secgroup-<id>" where <id>
    is the internal id of the security group. They're applied only on
    hosts that have instances in the security group in question.

    Updates to security groups are done by updating the data model
    (in response to API calls) followed by a request sent to all
    the nodes with instances in the security group to refresh the
    security group.

    Each instance has its own NWFilter, which references the above
    mentioned security group NWFilters. This was done because
    interfaces can only reference one filter while filters can
    reference multiple other filters. This has the added benefit of
    actually being able to add and remove security groups from an
    instance at run time. This functionality is not exposed anywhere,
    though.

    Outstanding questions:

    The name is unique, so would there be any good reason to sync
    the uuid across the nodes (by assigning it from the datamodel)?


    (*) This sentence brought to you by the redundancy department of
        redundancy.

    """

    def __init__(self, get_connection):
        self._libvirt_get_connection = get_connection
        self.static_filters_configured = False
        self.handle_security_groups = False

    def apply_instance_filter(self, instance):
        """No-op. Everything is done in prepare_instance_filter"""
        pass

    def _get_connection(self):
        return self._libvirt_get_connection()
    _conn = property(_get_connection)

    def nova_dhcp_filter(self):
        """The standard allow-dhcp-server filter is an <ip> one, so it uses
           ebtables to allow traffic through. Without a corresponding rule in
           iptables, it'll get blocked anyway."""

        return '''<filter name='nova-allow-dhcp-server' chain='ipv4'>
                    <uuid>891e4787-e5c0-d59b-cbd6-41bc3c6b36fc</uuid>
                    <rule action='accept' direction='out'
                          priority='100'>
                      <udp srcipaddr='0.0.0.0'
                           dstipaddr='255.255.255.255'
                           srcportstart='68'
                           dstportstart='67'/>
                    </rule>
                    <rule action='accept' direction='in'
                          priority='100'>
                      <udp srcipaddr='$DHCPSERVER'
                           srcportstart='67'
                           dstportstart='68'/>
                    </rule>
                  </filter>'''

    def nova_ra_filter(self):
        return '''<filter name='nova-allow-ra-server' chain='root'>
                            <uuid>d707fa71-4fb5-4b27-9ab7-ba5ca19c8804</uuid>
                              <rule action='accept' direction='inout'
                                    priority='100'>
                                <icmpv6 srcipaddr='$RASERVER'/>
                              </rule>
                            </filter>'''

    def setup_basic_filtering(self, instance):
        """Set up basic filtering (MAC, IP, and ARP spoofing protection)"""
        logging.info('called setup_basic_filtering in nwfilter')

        if self.handle_security_groups:
            # No point in setting up a filter set that we'll be overriding
            # anyway.
            return

        logging.info('ensuring static filters')
        self._ensure_static_filters()

        instance_filter_name = self._instance_filter_name(instance)
        self._define_filter(self._filter_container(instance_filter_name,
                                                   ['nova-base']))

    def _ensure_static_filters(self):
        if self.static_filters_configured:
            return

        self._define_filter(self._filter_container('nova-base',
                                                   ['no-mac-spoofing',
                                                    'no-ip-spoofing',
                                                    'no-arp-spoofing',
                                                    'allow-dhcp-server']))
        self._define_filter(self.nova_base_ipv4_filter)
        self._define_filter(self.nova_base_ipv6_filter)
        self._define_filter(self.nova_dhcp_filter)
        self._define_filter(self.nova_ra_filter)
        self._define_filter(self.nova_vpn_filter)
        if FLAGS.allow_project_net_traffic:
            self._define_filter(self.nova_project_filter)
            if FLAGS.use_ipv6:
                self._define_filter(self.nova_project_filter_v6)

        self.static_filters_configured = True

    def _filter_container(self, name, filters):
        xml = '''<filter name='%s' chain='root'>%s</filter>''' % (
                 name,
                 ''.join(["<filterref filter='%s'/>" % (f,) for f in filters]))
        return xml

    nova_vpn_filter = '''<filter name='nova-vpn' chain='root'>
                           <uuid>2086015e-cf03-11df-8c5d-080027c27973</uuid>
                           <filterref filter='allow-dhcp-server'/>
                           <filterref filter='nova-allow-dhcp-server'/>
                           <filterref filter='nova-base-ipv4'/>
                           <filterref filter='nova-base-ipv6'/>
                         </filter>'''

    def nova_base_ipv4_filter(self):
        retval = "<filter name='nova-base-ipv4' chain='ipv4'>"
        for protocol in ['tcp', 'udp', 'icmp']:
            for direction, action, priority in [('out', 'accept', 399),
                                                ('in', 'drop', 400)]:
                retval += """<rule action='%s' direction='%s' priority='%d'>
                               <%s />
                             </rule>""" % (action, direction,
                                              priority, protocol)
        retval += '</filter>'
        return retval

    def nova_base_ipv6_filter(self):
        retval = "<filter name='nova-base-ipv6' chain='ipv6'>"
        for protocol in ['tcp-ipv6', 'udp-ipv6', 'icmpv6']:
            for direction, action, priority in [('out', 'accept', 399),
                                                ('in', 'drop', 400)]:
                retval += """<rule action='%s' direction='%s' priority='%d'>
                               <%s />
                             </rule>""" % (action, direction,
                                              priority, protocol)
        retval += '</filter>'
        return retval

    def nova_project_filter(self):
        retval = "<filter name='nova-project' chain='ipv4'>"
        for protocol in ['tcp', 'udp', 'icmp']:
            retval += """<rule action='accept' direction='in' priority='200'>
                           <%s srcipaddr='$PROJNET' srcipmask='$PROJMASK' />
                         </rule>""" % protocol
        retval += '</filter>'
        return retval

    def nova_project_filter_v6(self):
        retval = "<filter name='nova-project-v6' chain='ipv6'>"
        for protocol in ['tcp-ipv6', 'udp-ipv6', 'icmpv6']:
            retval += """<rule action='accept' direction='inout'
                                                   priority='200'>
                           <%s srcipaddr='$PROJNETV6'
                               srcipmask='$PROJMASKV6' />
                         </rule>""" % (protocol)
        retval += '</filter>'
        return retval

    def _define_filter(self, xml):
        if callable(xml):
            xml = xml()
        # execute in a native thread and block current greenthread until done
        tpool.execute(self._conn.nwfilterDefineXML, xml)

    def unfilter_instance(self, instance):
        # Nothing to do
        pass

    def prepare_instance_filter(self, instance):
        """
        Creates an NWFilter for the given instance. In the process,
        it makes sure the filters for the security groups as well as
        the base filter are all in place.
        """
        if instance['image_id'] == FLAGS.vpn_image_id:
            base_filter = 'nova-vpn'
        else:
            base_filter = 'nova-base'

        instance_filter_name = self._instance_filter_name(instance)
        instance_secgroup_filter_name = '%s-secgroup' % (instance_filter_name,)
        instance_filter_children = [base_filter, instance_secgroup_filter_name]
        instance_secgroup_filter_children = ['nova-base-ipv4',
                                             'nova-base-ipv6',
                                             'nova-allow-dhcp-server']
        if FLAGS.use_ipv6:
            ra_server = self._ra_server_for_instance(instance)
            if ra_server:
                instance_secgroup_filter_children += ['nova-allow-ra-server']

        ctxt = context.get_admin_context()

        if FLAGS.allow_project_net_traffic:
            instance_filter_children += ['nova-project']
            if FLAGS.use_ipv6:
                instance_filter_children += ['nova-project-v6']

        for security_group in db.security_group_get_by_instance(ctxt,
                                                               instance['id']):

            self.refresh_security_group_rules(security_group['id'])

            instance_secgroup_filter_children += [('nova-secgroup-%s' %
                                                         security_group['id'])]

        self._define_filter(
                    self._filter_container(instance_secgroup_filter_name,
                                           instance_secgroup_filter_children))

        self._define_filter(
                    self._filter_container(instance_filter_name,
                                           instance_filter_children))

        return

    def refresh_security_group_rules(self, security_group_id):
        return self._define_filter(
                   self.security_group_to_nwfilter_xml(security_group_id))

    def security_group_to_nwfilter_xml(self, security_group_id):
        security_group = db.security_group_get(context.get_admin_context(),
                                               security_group_id)
        rule_xml = ""
        v6protocol = {'tcp': 'tcp-ipv6', 'udp': 'udp-ipv6', 'icmp': 'icmpv6'}
        for rule in security_group.rules:
            rule_xml += "<rule action='accept' direction='in' priority='300'>"
            if rule.cidr:
                version = _get_ip_version(rule.cidr)
                if(FLAGS.use_ipv6 and version == 6):
                    net, prefixlen = _get_net_and_prefixlen(rule.cidr)
                    rule_xml += "<%s srcipaddr='%s' srcipmask='%s' " % \
                                (v6protocol[rule.protocol], net, prefixlen)
                else:
                    net, mask = _get_net_and_mask(rule.cidr)
                    rule_xml += "<%s srcipaddr='%s' srcipmask='%s' " % \
                                (rule.protocol, net, mask)
                if rule.protocol in ['tcp', 'udp']:
                    rule_xml += "dstportstart='%s' dstportend='%s' " % \
                                (rule.from_port, rule.to_port)
                elif rule.protocol == 'icmp':
                    LOG.info('rule.protocol: %r, rule.from_port: %r, '
                             'rule.to_port: %r', rule.protocol,
                             rule.from_port, rule.to_port)
                    if rule.from_port != -1:
                        rule_xml += "type='%s' " % rule.from_port
                    if rule.to_port != -1:
                        rule_xml += "code='%s' " % rule.to_port

                rule_xml += '/>\n'
            rule_xml += "</rule>\n"
        xml = "<filter name='nova-secgroup-%s' " % security_group_id
        if(FLAGS.use_ipv6):
            xml += "chain='root'>%s</filter>" % rule_xml
        else:
            xml += "chain='ipv4'>%s</filter>" % rule_xml
        return xml

    def _instance_filter_name(self, instance):
        return 'nova-instance-%s' % instance['name']


class IptablesFirewallDriver(FirewallDriver):
    def __init__(self, execute=None):
        self.execute = execute or utils.execute
        self.instances = {}

    def apply_instance_filter(self, instance):
        """No-op. Everything is done in prepare_instance_filter"""
        pass

    def remove_instance(self, instance):
        if instance['id'] in self.instances:
            del self.instances[instance['id']]
        else:
            LOG.info(_('Attempted to unfilter instance %s which is not '
                       'filtered'), instance['id'])

    def add_instance(self, instance):
        self.instances[instance['id']] = instance

    def unfilter_instance(self, instance):
        self.remove_instance(instance)
        self.apply_ruleset()

    def prepare_instance_filter(self, instance):
        self.add_instance(instance)
        self.apply_ruleset()

    def apply_ruleset(self):
        current_filter, _ = self.execute('sudo iptables-save -t filter')
        current_lines = current_filter.split('\n')
        new_filter = self.modify_rules(current_lines, 4)
        self.execute('sudo iptables-restore',
                     process_input='\n'.join(new_filter))
        if(FLAGS.use_ipv6):
            current_filter, _ = self.execute('sudo ip6tables-save -t filter')
            current_lines = current_filter.split('\n')
            new_filter = self.modify_rules(current_lines, 6)
            self.execute('sudo ip6tables-restore',
                         process_input='\n'.join(new_filter))

    def modify_rules(self, current_lines, ip_version=4):
        ctxt = context.get_admin_context()
        # Remove any trace of nova rules.
        new_filter = filter(lambda l: 'nova-' not in l, current_lines)

        seen_chains = False
        for rules_index in range(len(new_filter)):
            if not seen_chains:
                if new_filter[rules_index].startswith(':'):
                    seen_chains = True
            elif seen_chains == 1:
                if not new_filter[rules_index].startswith(':'):
                    break

        our_chains = [':nova-fallback - [0:0]']
        our_rules = ['-A nova-fallback -j DROP']

        our_chains += [':nova-local - [0:0]']
        our_rules += ['-A FORWARD -j nova-local']
        our_rules += ['-A OUTPUT -j nova-local']

        security_groups = {}
        # Add our chains
        # First, we add instance chains and rules
        for instance_id in self.instances:
            instance = self.instances[instance_id]
            chain_name = self._instance_chain_name(instance)
            if(ip_version == 4):
                ip_address = self._ip_for_instance(instance)
            elif(ip_version == 6):
                ip_address = self._ip_for_instance_v6(instance)

            our_chains += [':%s - [0:0]' % chain_name]

            # Jump to the per-instance chain
            our_rules += ['-A nova-local -d %s -j %s' % (ip_address,
                                                         chain_name)]

            # Always drop invalid packets
            our_rules += ['-A %s -m state --state '
                          'INVALID -j DROP' % (chain_name,)]

            # Allow established connections
            our_rules += ['-A %s -m state --state '
                          'ESTABLISHED,RELATED -j ACCEPT' % (chain_name,)]

            # Jump to each security group chain in turn
            for security_group in \
                            db.security_group_get_by_instance(ctxt,
                                                              instance['id']):
                security_groups[security_group['id']] = security_group

                sg_chain_name = self._security_group_chain_name(
                                                          security_group['id'])

                our_rules += ['-A %s -j %s' % (chain_name, sg_chain_name)]

            if(ip_version == 4):
                # Allow DHCP responses
                dhcp_server = self._dhcp_server_for_instance(instance)
                our_rules += ['-A %s -s %s -p udp --sport 67 --dport 68 '
                                    '-j ACCEPT ' % (chain_name, dhcp_server)]
                #Allow project network traffic
                if (FLAGS.allow_project_net_traffic):
                    cidr = self._project_cidr_for_instance(instance)
                    our_rules += ['-A %s -s %s -j ACCEPT' % (chain_name, cidr)]
            elif(ip_version == 6):
                # Allow RA responses
                ra_server = self._ra_server_for_instance(instance)
<<<<<<< HEAD
                if ra_server:
                    our_rules += ['-A %s -s %s -p icmpv6' %
                                        (chain_name, ra_server + "/128")]
=======
                our_rules += ['-A %s -s %s -p icmpv6 '
                                '-j ACCEPT' % (chain_name, ra_server)]
                #Allow project network traffic
                if (FLAGS.allow_project_net_traffic):
                    cidrv6 = self._project_cidrv6_for_instance(instance)
                    our_rules += ['-A %s -s %s -j ACCEPT' %
                                        (chain_name, cidrv6)]
>>>>>>> 5e4259ce

            # If nothing matches, jump to the fallback chain
            our_rules += ['-A %s -j nova-fallback' % (chain_name,)]

        # then, security group chains and rules
        for security_group_id in security_groups:
            chain_name = self._security_group_chain_name(security_group_id)
            our_chains += [':%s - [0:0]' % chain_name]

            rules = \
              db.security_group_rule_get_by_security_group(ctxt,
                                                          security_group_id)

            for rule in rules:
                logging.info('%r', rule)

                if not rule.cidr:
                    # Eventually, a mechanism to grant access for security
                    # groups will turn up here. It'll use ipsets.
                    continue

                version = _get_ip_version(rule.cidr)
                if version != ip_version:
                    continue

                protocol = rule.protocol
                if version == 6 and rule.protocol == 'icmp':
                    protocol = 'icmpv6'

                args = ['-A', chain_name, '-p', protocol, '-s', rule.cidr]

                if rule.protocol in ['udp', 'tcp']:
                    if rule.from_port == rule.to_port:
                        args += ['--dport', '%s' % (rule.from_port,)]
                    else:
                        args += ['-m', 'multiport',
                                 '--dports', '%s:%s' % (rule.from_port,
                                                        rule.to_port)]
                elif rule.protocol == 'icmp':
                    icmp_type = rule.from_port
                    icmp_code = rule.to_port

                    if icmp_type == -1:
                        icmp_type_arg = None
                    else:
                        icmp_type_arg = '%s' % icmp_type
                        if not icmp_code == -1:
                            icmp_type_arg += '/%s' % icmp_code

                    if icmp_type_arg:
                        if(ip_version == 4):
                            args += ['-m', 'icmp', '--icmp-type',
                                     icmp_type_arg]
                        elif(ip_version == 6):
                            args += ['-m', 'icmp6', '--icmpv6-type',
                                     icmp_type_arg]

                args += ['-j ACCEPT']
                our_rules += [' '.join(args)]

        new_filter[rules_index:rules_index] = our_rules
        new_filter[rules_index:rules_index] = our_chains
        logging.info('new_filter: %s', '\n'.join(new_filter))
        return new_filter

    def refresh_security_group_members(self, security_group):
        pass

    def refresh_security_group_rules(self, security_group):
        self.apply_ruleset()

    def _security_group_chain_name(self, security_group_id):
        return 'nova-sg-%s' % (security_group_id,)

    def _instance_chain_name(self, instance):
        return 'nova-inst-%s' % (instance['id'],)

    def _ip_for_instance(self, instance):
        return db.instance_get_fixed_address(context.get_admin_context(),
                                             instance['id'])

    def _ip_for_instance_v6(self, instance):
        return db.instance_get_fixed_address_v6(context.get_admin_context(),
                                             instance['id'])

    def _dhcp_server_for_instance(self, instance):
        network = db.network_get_by_instance(context.get_admin_context(),
                                             instance['id'])
<<<<<<< HEAD
        return network['gateway']
=======
        return network['gateway']

    def _ra_server_for_instance(self, instance):
        network = db.network_get_by_instance(context.get_admin_context(),
                                             instance['id'])
        return network['ra_server']

    def _project_cidr_for_instance(self, instance):
        network = db.network_get_by_instance(context.get_admin_context(),
                                             instance['id'])
        return network['cidr']

    def _project_cidrv6_for_instance(self, instance):
        network = db.network_get_by_instance(context.get_admin_context(),
                                             instance['id'])
        return network['cidr_v6']
>>>>>>> 5e4259ce
<|MERGE_RESOLUTION|>--- conflicted
+++ resolved
@@ -1309,19 +1309,14 @@
             elif(ip_version == 6):
                 # Allow RA responses
                 ra_server = self._ra_server_for_instance(instance)
-<<<<<<< HEAD
                 if ra_server:
                     our_rules += ['-A %s -s %s -p icmpv6' %
                                         (chain_name, ra_server + "/128")]
-=======
-                our_rules += ['-A %s -s %s -p icmpv6 '
-                                '-j ACCEPT' % (chain_name, ra_server)]
                 #Allow project network traffic
                 if (FLAGS.allow_project_net_traffic):
                     cidrv6 = self._project_cidrv6_for_instance(instance)
                     our_rules += ['-A %s -s %s -j ACCEPT' %
                                         (chain_name, cidrv6)]
->>>>>>> 5e4259ce
 
             # If nothing matches, jump to the fallback chain
             our_rules += ['-A %s -j nova-fallback' % (chain_name,)]
@@ -1410,9 +1405,6 @@
     def _dhcp_server_for_instance(self, instance):
         network = db.network_get_by_instance(context.get_admin_context(),
                                              instance['id'])
-<<<<<<< HEAD
-        return network['gateway']
-=======
         return network['gateway']
 
     def _ra_server_for_instance(self, instance):
@@ -1428,5 +1420,4 @@
     def _project_cidrv6_for_instance(self, instance):
         network = db.network_get_by_instance(context.get_admin_context(),
                                              instance['id'])
-        return network['cidr_v6']
->>>>>>> 5e4259ce
+        return network['cidr_v6']