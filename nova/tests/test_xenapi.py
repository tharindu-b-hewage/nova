# vim: tabstop=4 shiftwidth=4 softtabstop=4

#    Copyright (c) 2010 Citrix Systems, Inc.
#
#    Licensed under the Apache License, Version 2.0 (the "License"); you may
#    not use this file except in compliance with the License. You may obtain
#    a copy of the License at
#
#         http://www.apache.org/licenses/LICENSE-2.0
#
#    Unless required by applicable law or agreed to in writing, software
#    distributed under the License is distributed on an "AS IS" BASIS, WITHOUT
#    WARRANTIES OR CONDITIONS OF ANY KIND, either express or implied. See the
#    License for the specific language governing permissions and limitations
#    under the License.

"""Test suite for XenAPI."""

import eventlet
import functools
import json
import os
import re
import stubout
import ast

from nova import db
from nova import context
from nova import flags
from nova import log as logging
from nova import test
from nova import utils
from nova.compute import instance_types
from nova.compute import power_state
from nova import exception
from nova.virt import xenapi_conn
from nova.virt.xenapi import fake as xenapi_fake
from nova.virt.xenapi import volume_utils
from nova.virt.xenapi import vmops
from nova.virt.xenapi import vm_utils
from nova.tests.db import fakes as db_fakes
from nova.tests.xenapi import stubs
from nova.tests.glance import stubs as glance_stubs
from nova.tests import fake_utils

LOG = logging.getLogger('nova.tests.test_xenapi')

FLAGS = flags.FLAGS


def stub_vm_utils_with_vdi_attached_here(function, should_return=True):
    """
    vm_utils.with_vdi_attached_here needs to be stubbed out because it
    calls down to the filesystem to attach a vdi. This provides a
    decorator to handle that.
    """
    @functools.wraps(function)
    def decorated_function(self, *args, **kwargs):
        orig_with_vdi_attached_here = vm_utils.with_vdi_attached_here
        vm_utils.with_vdi_attached_here = lambda *x: should_return
        function(self, *args, **kwargs)
        vm_utils.with_vdi_attached_here = orig_with_vdi_attached_here
    return decorated_function


class XenAPIVolumeTestCase(test.TestCase):
    """Unit tests for Volume operations."""
    def setUp(self):
        super(XenAPIVolumeTestCase, self).setUp()
        self.stubs = stubout.StubOutForTesting()
        self.user_id = 'fake'
        self.project_id = 'fake'
        self.context = context.RequestContext(self.user_id, self.project_id)
        self.flags(target_host='127.0.0.1',
                xenapi_connection_url='test_url',
                xenapi_connection_password='test_pass')
        db_fakes.stub_out_db_instance_api(self.stubs)
        stubs.stub_out_get_target(self.stubs)
        xenapi_fake.reset()
        self.values = {'id': 1,
                  'project_id': self.user_id,
                  'user_id': 'fake',
                  'image_ref': 1,
                  'kernel_id': 2,
                  'ramdisk_id': 3,
                  'instance_type_id': '3',  # m1.large
                  'os_type': 'linux',
                  'architecture': 'x86-64'}

    def _create_volume(self, size='0'):
        """Create a volume object."""
        vol = {}
        vol['size'] = size
        vol['user_id'] = 'fake'
        vol['project_id'] = 'fake'
        vol['host'] = 'localhost'
        vol['availability_zone'] = FLAGS.storage_availability_zone
        vol['status'] = "creating"
        vol['attach_status'] = "detached"
        return db.volume_create(self.context, vol)

    def test_create_iscsi_storage(self):
        """This shows how to test helper classes' methods."""
        stubs.stubout_session(self.stubs, stubs.FakeSessionForVolumeTests)
        session = xenapi_conn.XenAPISession('test_url', 'root', 'test_pass')
        helper = volume_utils.VolumeHelper
        helper.XenAPI = session.get_imported_xenapi()
        vol = self._create_volume()
        info = helper.parse_volume_info(vol['id'], '/dev/sdc')
        label = 'SR-%s' % vol['id']
        description = 'Test-SR'
        sr_ref = helper.create_iscsi_storage(session, info, label, description)
        srs = xenapi_fake.get_all('SR')
        self.assertEqual(sr_ref, srs[0])
        db.volume_destroy(context.get_admin_context(), vol['id'])

    def test_parse_volume_info_raise_exception(self):
        """This shows how to test helper classes' methods."""
        stubs.stubout_session(self.stubs, stubs.FakeSessionForVolumeTests)
        session = xenapi_conn.XenAPISession('test_url', 'root', 'test_pass')
        helper = volume_utils.VolumeHelper
        helper.XenAPI = session.get_imported_xenapi()
        vol = self._create_volume()
        # oops, wrong mount point!
        self.assertRaises(volume_utils.StorageError,
                          helper.parse_volume_info,
                          vol['id'],
                          '/dev/sd')
        db.volume_destroy(context.get_admin_context(), vol['id'])

    def test_attach_volume(self):
        """This shows how to test Ops classes' methods."""
        stubs.stubout_session(self.stubs, stubs.FakeSessionForVolumeTests)
        conn = xenapi_conn.get_connection(False)
        volume = self._create_volume()
        instance = db.instance_create(self.context, self.values)
        vm = xenapi_fake.create_vm(instance.name, 'Running')
        result = conn.attach_volume(instance.name, volume['id'], '/dev/sdc')

        def check():
            # check that the VM has a VBD attached to it
            # Get XenAPI record for VBD
            vbds = xenapi_fake.get_all('VBD')
            vbd = xenapi_fake.get_record('VBD', vbds[0])
            vm_ref = vbd['VM']
            self.assertEqual(vm_ref, vm)

        check()

    def test_attach_volume_raise_exception(self):
        """This shows how to test when exceptions are raised."""
        stubs.stubout_session(self.stubs,
                              stubs.FakeSessionForVolumeFailedTests)
        conn = xenapi_conn.get_connection(False)
        volume = self._create_volume()
        instance = db.instance_create(self.context, self.values)
        xenapi_fake.create_vm(instance.name, 'Running')
        self.assertRaises(Exception,
                          conn.attach_volume,
                          instance.name,
                          volume['id'],
                          '/dev/sdc')

    def tearDown(self):
        super(XenAPIVolumeTestCase, self).tearDown()
        self.stubs.UnsetAll()


def reset_network(*args):
    pass


def _find_rescue_vbd_ref(*args):
    pass


class XenAPIVMTestCase(test.TestCase):
    """Unit tests for VM operations."""
    def setUp(self):
        super(XenAPIVMTestCase, self).setUp()
        self.network = utils.import_object(FLAGS.network_manager)
        self.stubs = stubout.StubOutForTesting()
        self.flags(xenapi_connection_url='test_url',
                   xenapi_connection_password='test_pass',
                   instance_name_template='%d')
        xenapi_fake.reset()
        xenapi_fake.create_local_srs()
        xenapi_fake.create_local_pifs()
        db_fakes.stub_out_db_instance_api(self.stubs)
        xenapi_fake.create_network('fake', FLAGS.flat_network_bridge)
        stubs.stubout_session(self.stubs, stubs.FakeSessionForVMTests)
        stubs.stubout_get_this_vm_uuid(self.stubs)
        stubs.stubout_stream_disk(self.stubs)
        stubs.stubout_is_vdi_pv(self.stubs)
        self.stubs.Set(vmops.VMOps, 'reset_network', reset_network)
        self.stubs.Set(vmops.VMOps, '_find_rescue_vbd_ref',
                _find_rescue_vbd_ref)
        stubs.stub_out_vm_methods(self.stubs)
        glance_stubs.stubout_glance_client(self.stubs)
        fake_utils.stub_out_utils_execute(self.stubs)
        self.user_id = 'fake'
        self.project_id = 'fake'
        self.context = context.RequestContext(self.user_id, self.project_id)
        self.conn = xenapi_conn.get_connection(False)

    def test_parallel_builds(self):
        stubs.stubout_loopingcall_delay(self.stubs)

        def _do_build(id, proj, user, *args):
            values = {
                'id': id,
                'project_id': proj,
                'user_id': user,
                'image_ref': 1,
                'kernel_id': 2,
                'ramdisk_id': 3,
                'instance_type_id': '3',  # m1.large
                'os_type': 'linux',
                'architecture': 'x86-64'}
            network_info = [({'bridge': 'fa0', 'id': 0, 'injected': False},
                              {'broadcast': '192.168.0.255',
                               'dns': ['192.168.0.1'],
                               'gateway': '192.168.0.1',
                               'gateway6': 'dead:beef::1',
                               'ip6s': [{'enabled': '1',
                                         'ip': 'dead:beef::dcad:beff:feef:0',
                                               'netmask': '64'}],
                               'ips': [{'enabled': '1',
                                        'ip': '192.168.0.100',
                                        'netmask': '255.255.255.0'}],
                               'label': 'fake',
                               'mac': 'DE:AD:BE:EF:00:00',
                               'rxtx_cap': 3})]
            instance = db.instance_create(self.context, values)
            self.conn.spawn(self.context, instance, network_info)

        gt1 = eventlet.spawn(_do_build, 1, self.project_id, self.user_id)
        gt2 = eventlet.spawn(_do_build, 2, self.project_id, self.user_id)
        gt1.wait()
        gt2.wait()

    def test_list_instances_0(self):
        instances = self.conn.list_instances()
        self.assertEquals(instances, [])

    def test_get_diagnostics(self):
        instance = self._create_instance()
        self.conn.get_diagnostics(instance)

    def test_instance_snapshot_fails_with_no_primary_vdi(self):
        def create_bad_vbd(vm_ref, vdi_ref):
            vbd_rec = {'VM': vm_ref,
               'VDI': vdi_ref,
               'userdevice': 'fake',
               'currently_attached': False}
            vbd_ref = xenapi_fake._create_object('VBD', vbd_rec)
            xenapi_fake.after_VBD_create(vbd_ref, vbd_rec)
            return vbd_ref

        self.stubs.Set(xenapi_fake, 'create_vbd', create_bad_vbd)
        stubs.stubout_instance_snapshot(self.stubs)
        instance = self._create_instance()

        name = "MySnapshot"
        self.assertRaises(exception.Error, self.conn.snapshot,
                          self.context, instance, name)

    def test_instance_snapshot(self):
        stubs.stubout_instance_snapshot(self.stubs)
        instance = self._create_instance()

        name = "MySnapshot"
        template_vm_ref = self.conn.snapshot(self.context, instance, name)

        def ensure_vm_was_torn_down():
            vm_labels = []
            for vm_ref in xenapi_fake.get_all('VM'):
                vm_rec = xenapi_fake.get_record('VM', vm_ref)
                if not vm_rec["is_control_domain"]:
                    vm_labels.append(vm_rec["name_label"])

            self.assertEquals(vm_labels, ['1'])

        def ensure_vbd_was_torn_down():
            vbd_labels = []
            for vbd_ref in xenapi_fake.get_all('VBD'):
                vbd_rec = xenapi_fake.get_record('VBD', vbd_ref)
                vbd_labels.append(vbd_rec["vm_name_label"])

            self.assertEquals(vbd_labels, ['1'])

        def ensure_vdi_was_torn_down():
            for vdi_ref in xenapi_fake.get_all('VDI'):
                vdi_rec = xenapi_fake.get_record('VDI', vdi_ref)
                name_label = vdi_rec["name_label"]
                self.assert_(not name_label.endswith('snapshot'))

        def check():
            ensure_vm_was_torn_down()
            ensure_vbd_was_torn_down()
            ensure_vdi_was_torn_down()

        check()

    def create_vm_record(self, conn, os_type, instance_id=1):
        instances = conn.list_instances()
        self.assertEquals(instances, [str(instance_id)])

        # Get Nova record for VM
        vm_info = conn.get_info(instance_id)
        # Get XenAPI record for VM
        vms = [rec for ref, rec
               in xenapi_fake.get_all_records('VM').iteritems()
               if not rec['is_control_domain']]
        vm = vms[0]
        self.vm_info = vm_info
        self.vm = vm

    def check_vm_record(self, conn, check_injection=False):
        # Check that m1.large above turned into the right thing.
        instance_type = db.instance_type_get_by_name(conn, 'm1.large')
        mem_kib = long(instance_type['memory_mb']) << 10
        mem_bytes = str(mem_kib << 10)
        vcpus = instance_type['vcpus']
        self.assertEquals(self.vm_info['max_mem'], mem_kib)
        self.assertEquals(self.vm_info['mem'], mem_kib)
        self.assertEquals(self.vm['memory_static_max'], mem_bytes)
        self.assertEquals(self.vm['memory_dynamic_max'], mem_bytes)
        self.assertEquals(self.vm['memory_dynamic_min'], mem_bytes)
        self.assertEquals(self.vm['VCPUs_max'], str(vcpus))
        self.assertEquals(self.vm['VCPUs_at_startup'], str(vcpus))

        # Check that the VM is running according to Nova
        self.assertEquals(self.vm_info['state'], power_state.RUNNING)

        # Check that the VM is running according to XenAPI.
        self.assertEquals(self.vm['power_state'], 'Running')

        if check_injection:
            xenstore_data = self.vm['xenstore_data']
            key = 'vm-data/networking/DEADBEEF0000'
            xenstore_value = xenstore_data[key]
            tcpip_data = ast.literal_eval(xenstore_value)
            self.assertEquals(tcpip_data,
                              {'broadcast': '192.168.0.255',
                               'dns': ['192.168.0.1'],
                               'gateway': '192.168.0.1',
                               'gateway6': 'dead:beef::1',
                               'ip6s': [{'enabled': '1',
                                         'ip': 'dead:beef::dcad:beff:feef:0',
                                               'netmask': '64'}],
                               'ips': [{'enabled': '1',
                                        'ip': '192.168.0.100',
                                        'netmask': '255.255.255.0'}],
                               'label': 'fake',
                               'mac': 'DE:AD:BE:EF:00:00'})

    def check_vm_params_for_windows(self):
        self.assertEquals(self.vm['platform']['nx'], 'true')
        self.assertEquals(self.vm['HVM_boot_params'], {'order': 'dc'})
        self.assertEquals(self.vm['HVM_boot_policy'], 'BIOS order')

        # check that these are not set
        self.assertEquals(self.vm['PV_args'], '')
        self.assertEquals(self.vm['PV_bootloader'], '')
        self.assertEquals(self.vm['PV_kernel'], '')
        self.assertEquals(self.vm['PV_ramdisk'], '')

    def check_vm_params_for_linux(self):
        self.assertEquals(self.vm['platform']['nx'], 'false')
        self.assertEquals(self.vm['PV_args'], '')
        self.assertEquals(self.vm['PV_bootloader'], 'pygrub')

        # check that these are not set
        self.assertEquals(self.vm['PV_kernel'], '')
        self.assertEquals(self.vm['PV_ramdisk'], '')
        self.assertEquals(self.vm['HVM_boot_params'], {})
        self.assertEquals(self.vm['HVM_boot_policy'], '')

    def check_vm_params_for_linux_with_external_kernel(self):
        self.assertEquals(self.vm['platform']['nx'], 'false')
        self.assertEquals(self.vm['PV_args'], 'root=/dev/xvda1')
        self.assertNotEquals(self.vm['PV_kernel'], '')
        self.assertNotEquals(self.vm['PV_ramdisk'], '')

        # check that these are not set
        self.assertEquals(self.vm['HVM_boot_params'], {})
        self.assertEquals(self.vm['HVM_boot_policy'], '')

    def _list_vdis(self):
        url = FLAGS.xenapi_connection_url
        username = FLAGS.xenapi_connection_username
        password = FLAGS.xenapi_connection_password
        session = xenapi_conn.XenAPISession(url, username, password)
        return session.call_xenapi('VDI.get_all')

    def _check_vdis(self, start_list, end_list):
        for vdi_ref in end_list:
            if not vdi_ref in start_list:
                self.fail('Found unexpected VDI:%s' % vdi_ref)

    def _test_spawn(self, image_ref, kernel_id, ramdisk_id,
                    instance_type_id="3", os_type="linux",
                    architecture="x86-64", instance_id=1,
                    check_injection=False,
<<<<<<< HEAD
                    create_record=True):
        stubs.stubout_loopingcall_start(self.stubs)
        if create_record:
            values = {'id': instance_id,
                      'project_id': self.project.id,
                      'user_id': self.user.id,
=======
                    create_record=True, empty_dns=False):
        stubs.stubout_loopingcall_start(self.stubs)
        if create_record:
            values = {'id': instance_id,
                      'project_id': self.project_id,
                      'user_id': self.user_id,
>>>>>>> 787913dd
                      'image_ref': image_ref,
                      'kernel_id': kernel_id,
                      'ramdisk_id': ramdisk_id,
                      'instance_type_id': instance_type_id,
                      'os_type': os_type,
                      'architecture': architecture}
            instance = db.instance_create(self.context, values)
        else:
            instance = db.instance_get(self.context, instance_id)
        network_info = [({'bridge': 'fa0', 'id': 0, 'injected': True},
                          {'broadcast': '192.168.0.255',
                           'dns': ['192.168.0.1'],
                           'gateway': '192.168.0.1',
                           'gateway6': 'dead:beef::1',
                           'ip6s': [{'enabled': '1',
                                     'ip': 'dead:beef::dcad:beff:feef:0',
                                           'netmask': '64'}],
                           'ips': [{'enabled': '1',
                                    'ip': '192.168.0.100',
                                    'netmask': '255.255.255.0'}],
                           'label': 'fake',
                           'mac': 'DE:AD:BE:EF:00:00',
                           'rxtx_cap': 3})]
        if empty_dns:
            network_info[0][1]['dns'] = []

        self.conn.spawn(self.context, instance, network_info)
        self.create_vm_record(self.conn, os_type, instance_id)
        self.check_vm_record(self.conn, check_injection)
        self.assertTrue(instance.os_type)
        self.assertTrue(instance.architecture)

    def test_spawn_empty_dns(self):
        """"Test spawning with an empty dns list"""
        self._test_spawn(glance_stubs.FakeGlance.IMAGE_VHD, None, None,
                         os_type="linux", architecture="x86-64",
                         empty_dns=True)
        self.check_vm_params_for_linux()

    def test_spawn_not_enough_memory(self):
        self.assertRaises(Exception,
                          self._test_spawn,
                          1, 2, 3, "4")  # m1.xlarge

    def test_spawn_fail_cleanup_1(self):
        """Simulates an error while downloading an image.

        Verifies that VDIs created are properly cleaned up.

        """
        vdi_recs_start = self._list_vdis()
        stubs.stubout_fetch_image_glance_disk(self.stubs)
        self.assertRaises(xenapi_fake.Failure,
                          self._test_spawn, 1, 2, 3)
        # No additional VDI should be found.
        vdi_recs_end = self._list_vdis()
        self._check_vdis(vdi_recs_start, vdi_recs_end)

    def test_spawn_fail_cleanup_2(self):
        """Simulates an error while creating VM record.

        It verifies that VDIs created are properly cleaned up.

        """
        vdi_recs_start = self._list_vdis()
        stubs.stubout_create_vm(self.stubs)
        self.assertRaises(xenapi_fake.Failure,
                          self._test_spawn, 1, 2, 3)
        # No additional VDI should be found.
        vdi_recs_end = self._list_vdis()
        self._check_vdis(vdi_recs_start, vdi_recs_end)

    @stub_vm_utils_with_vdi_attached_here
    def test_spawn_raw_glance(self):
        self._test_spawn(glance_stubs.FakeGlance.IMAGE_RAW, None, None)
        self.check_vm_params_for_linux()

    def test_spawn_vhd_glance_linux(self):
        self._test_spawn(glance_stubs.FakeGlance.IMAGE_VHD, None, None,
                         os_type="linux", architecture="x86-64")
        self.check_vm_params_for_linux()

    def test_spawn_vhd_glance_swapdisk(self):
        # Change the default host_call_plugin to one that'll return
        # a swap disk
        orig_func = stubs.FakeSessionForVMTests.host_call_plugin

        stubs.FakeSessionForVMTests.host_call_plugin = \
                stubs.FakeSessionForVMTests.host_call_plugin_swap

        try:
            # We'll steal the above glance linux test
            self.test_spawn_vhd_glance_linux()
        finally:
            # Make sure to put this back
            stubs.FakeSessionForVMTests.host_call_plugin = orig_func

        # We should have 2 VBDs.
        self.assertEqual(len(self.vm['VBDs']), 2)
        # Now test that we have 1.
        self.tearDown()
        self.setUp()
        self.test_spawn_vhd_glance_linux()
        self.assertEqual(len(self.vm['VBDs']), 1)

    def test_spawn_vhd_glance_windows(self):
        self._test_spawn(glance_stubs.FakeGlance.IMAGE_VHD, None, None,
                         os_type="windows", architecture="i386")
        self.check_vm_params_for_windows()

    def test_spawn_iso_glance(self):
        self._test_spawn(glance_stubs.FakeGlance.IMAGE_ISO, None, None,
                         os_type="windows", architecture="i386")
        self.check_vm_params_for_windows()

    def test_spawn_glance(self):
        self._test_spawn(glance_stubs.FakeGlance.IMAGE_MACHINE,
                         glance_stubs.FakeGlance.IMAGE_KERNEL,
                         glance_stubs.FakeGlance.IMAGE_RAMDISK)
        self.check_vm_params_for_linux_with_external_kernel()

    def test_spawn_netinject_file(self):
        db_fakes.stub_out_db_instance_api(self.stubs, injected=True)

        self._tee_executed = False

        def _tee_handler(cmd, **kwargs):
            input = kwargs.get('process_input', None)
            self.assertNotEqual(input, None)
            config = [line.strip() for line in input.split("\n")]
            # Find the start of eth0 configuration and check it
            index = config.index('auto eth0')
            self.assertEquals(config[index + 1:index + 8], [
                'iface eth0 inet static',
                'address 192.168.0.100',
                'netmask 255.255.255.0',
                'broadcast 192.168.0.255',
                'gateway 192.168.0.1',
                'dns-nameservers 192.168.0.1',
                ''])
            self._tee_executed = True
            return '', ''

        fake_utils.fake_execute_set_repliers([
            # Capture the tee .../etc/network/interfaces command
            (r'tee.*interfaces', _tee_handler),
        ])
        self._test_spawn(glance_stubs.FakeGlance.IMAGE_MACHINE,
                         glance_stubs.FakeGlance.IMAGE_KERNEL,
                         glance_stubs.FakeGlance.IMAGE_RAMDISK,
                         check_injection=True)
        self.assertTrue(self._tee_executed)

    def test_spawn_netinject_xenstore(self):
        db_fakes.stub_out_db_instance_api(self.stubs, injected=True)

        self._tee_executed = False

        def _mount_handler(cmd, *ignore_args, **ignore_kwargs):
            # When mounting, create real files under the mountpoint to simulate
            # files in the mounted filesystem

            # mount point will be the last item of the command list
            self._tmpdir = cmd[len(cmd) - 1]
            LOG.debug(_('Creating files in %s to simulate guest agent' %
                self._tmpdir))
            os.makedirs(os.path.join(self._tmpdir, 'usr', 'sbin'))
            # Touch the file using open
            open(os.path.join(self._tmpdir, 'usr', 'sbin',
                'xe-update-networking'), 'w').close()
            return '', ''

        def _umount_handler(cmd, *ignore_args, **ignore_kwargs):
            # Umount would normall make files in the m,ounted filesystem
            # disappear, so do that here
            LOG.debug(_('Removing simulated guest agent files in %s' %
                self._tmpdir))
            os.remove(os.path.join(self._tmpdir, 'usr', 'sbin',
                'xe-update-networking'))
            os.rmdir(os.path.join(self._tmpdir, 'usr', 'sbin'))
            os.rmdir(os.path.join(self._tmpdir, 'usr'))
            return '', ''

        def _tee_handler(cmd, *ignore_args, **ignore_kwargs):
            self._tee_executed = True
            return '', ''

        fake_utils.fake_execute_set_repliers([
            (r'mount', _mount_handler),
            (r'umount', _umount_handler),
            (r'tee.*interfaces', _tee_handler)])
        self._test_spawn(1, 2, 3, check_injection=True)

        # tee must not run in this case, where an injection-capable
        # guest agent is detected
        self.assertFalse(self._tee_executed)

    def test_spawn_vlanmanager(self):
        self.flags(image_service='nova.image.glance.GlanceImageService',
                   network_manager='nova.network.manager.VlanManager',
                   vlan_interface='fake0')

        def dummy(*args, **kwargs):
            pass

        self.stubs.Set(vmops.VMOps, 'create_vifs', dummy)
        # Reset network table
        xenapi_fake.reset_table('network')
        # Instance id = 2 will use vlan network (see db/fakes.py)
        ctxt = self.context.elevated()
        instance = self._create_instance(2, False)
        networks = self.network.db.network_get_all(ctxt)
        for network in networks:
            self.network.set_network_host(ctxt, network)

        self.network.allocate_for_instance(ctxt,
                                           instance_id=2,
                                           host=FLAGS.host,
                                           vpn=None,
                                           instance_type_id=1,
<<<<<<< HEAD
                                           project_id=self.project.id)
=======
                                           project_id=self.project_id)
>>>>>>> 787913dd
        self._test_spawn(glance_stubs.FakeGlance.IMAGE_MACHINE,
                         glance_stubs.FakeGlance.IMAGE_KERNEL,
                         glance_stubs.FakeGlance.IMAGE_RAMDISK,
                         instance_id=2,
                         create_record=False)
        # TODO(salvatore-orlando): a complete test here would require
        # a check for making sure the bridge for the VM's VIF is
        # consistent with bridge specified in nova db

    def test_spawn_with_network_qos(self):
        self._create_instance()
        for vif_ref in xenapi_fake.get_all('VIF'):
            vif_rec = xenapi_fake.get_record('VIF', vif_ref)
            self.assertEquals(vif_rec['qos_algorithm_type'], 'ratelimit')
            self.assertEquals(vif_rec['qos_algorithm_params']['kbps'],
                              str(3 * 1024))

    def test_rescue(self):
        self.flags(flat_injected=False)
        instance = self._create_instance()
        conn = xenapi_conn.get_connection(False)
        conn.rescue(self.context, instance, None, [])

    def test_unrescue(self):
        instance = self._create_instance()
        conn = xenapi_conn.get_connection(False)
        # Ensure that it will not unrescue a non-rescued instance.
        self.assertRaises(Exception, conn.unrescue, instance, None)

    def test_revert_migration(self):
        instance = self._create_instance()

        class VMOpsMock():

            def __init__(self):
                self.revert_migration_called = False

            def revert_migration(self, instance):
                self.revert_migration_called = True

        stubs.stubout_session(self.stubs, stubs.FakeSessionForMigrationTests)

        conn = xenapi_conn.get_connection(False)
        conn._vmops = VMOpsMock()
        conn.revert_migration(instance)
        self.assertTrue(conn._vmops.revert_migration_called)

    def _create_instance(self, instance_id=1, spawn=True):
        """Creates and spawns a test instance."""
        stubs.stubout_loopingcall_start(self.stubs)
        values = {
            'id': instance_id,
            'project_id': self.project_id,
            'user_id': self.user_id,
            'image_ref': 1,
            'kernel_id': 2,
            'ramdisk_id': 3,
            'instance_type_id': '3',  # m1.large
            'os_type': 'linux',
            'architecture': 'x86-64'}
        instance = db.instance_create(self.context, values)
        network_info = [({'bridge': 'fa0', 'id': 0, 'injected': False},
                          {'broadcast': '192.168.0.255',
                           'dns': ['192.168.0.1'],
                           'gateway': '192.168.0.1',
                           'gateway6': 'dead:beef::1',
                           'ip6s': [{'enabled': '1',
                                     'ip': 'dead:beef::dcad:beff:feef:0',
                                           'netmask': '64'}],
                           'ips': [{'enabled': '1',
                                    'ip': '192.168.0.100',
                                    'netmask': '255.255.255.0'}],
                           'label': 'fake',
                           'mac': 'DE:AD:BE:EF:00:00',
                           'rxtx_cap': 3})]
        if spawn:
<<<<<<< HEAD
            self.conn.spawn(instance, network_info)
=======
            self.conn.spawn(self.context, instance, network_info)
>>>>>>> 787913dd
        return instance


class XenAPIDiffieHellmanTestCase(test.TestCase):
    """Unit tests for Diffie-Hellman code."""
    def setUp(self):
        super(XenAPIDiffieHellmanTestCase, self).setUp()
        self.alice = vmops.SimpleDH()
        self.bob = vmops.SimpleDH()

    def test_shared(self):
        alice_pub = self.alice.get_public()
        bob_pub = self.bob.get_public()
        alice_shared = self.alice.compute_shared(bob_pub)
        bob_shared = self.bob.compute_shared(alice_pub)
        self.assertEquals(alice_shared, bob_shared)

    def _test_encryption(self, message):
        enc = self.alice.encrypt(message)
        self.assertFalse(enc.endswith('\n'))
        dec = self.bob.decrypt(enc)
        self.assertEquals(dec, message)

    def test_encrypt_simple_message(self):
        self._test_encryption('This is a simple message.')

    def test_encrypt_message_with_newlines_at_end(self):
        self._test_encryption('This message has a newline at the end.\n')

    def test_encrypt_many_newlines_at_end(self):
        self._test_encryption('Message with lotsa newlines.\n\n\n')

    def test_encrypt_newlines_inside_message(self):
        self._test_encryption('Message\nwith\ninterior\nnewlines.')

    def test_encrypt_with_leading_newlines(self):
        self._test_encryption('\n\nMessage with leading newlines.')

    def test_encrypt_really_long_message(self):
        self._test_encryption(''.join(['abcd' for i in xrange(1024)]))

    def tearDown(self):
        super(XenAPIDiffieHellmanTestCase, self).tearDown()


class XenAPIMigrateInstance(test.TestCase):
    """Unit test for verifying migration-related actions."""

    def setUp(self):
        super(XenAPIMigrateInstance, self).setUp()
        self.stubs = stubout.StubOutForTesting()
        self.flags(target_host='127.0.0.1',
                xenapi_connection_url='test_url',
                xenapi_connection_password='test_pass')
        db_fakes.stub_out_db_instance_api(self.stubs)
        stubs.stub_out_get_target(self.stubs)
        xenapi_fake.reset()
        xenapi_fake.create_network('fake', FLAGS.flat_network_bridge)
        self.user_id = 'fake'
        self.project_id = 'fake'
        self.context = context.RequestContext(self.user_id, self.project_id)
        self.values = {'id': 1,
                  'project_id': self.project_id,
                  'user_id': self.user_id,
                  'image_ref': 1,
                  'kernel_id': None,
                  'ramdisk_id': None,
                  'local_gb': 5,
                  'instance_type_id': '3',  # m1.large
                  'os_type': 'linux',
                  'architecture': 'x86-64'}

        fake_utils.stub_out_utils_execute(self.stubs)
        stubs.stub_out_migration_methods(self.stubs)
        stubs.stubout_get_this_vm_uuid(self.stubs)
        glance_stubs.stubout_glance_client(self.stubs)

    def test_migrate_disk_and_power_off(self):
        instance = db.instance_create(self.context, self.values)
        stubs.stubout_session(self.stubs, stubs.FakeSessionForMigrationTests)
        conn = xenapi_conn.get_connection(False)
        conn.migrate_disk_and_power_off(instance, '127.0.0.1')

    def test_revert_migrate(self):
        instance = db.instance_create(self.context, self.values)
        self.called = False
        self.fake_vm_start_called = False
        self.fake_revert_migration_called = False

        def fake_vm_start(*args, **kwargs):
            self.fake_vm_start_called = True

        def fake_vdi_resize(*args, **kwargs):
            self.called = True

        def fake_revert_migration(*args, **kwargs):
            self.fake_revert_migration_called = True

        self.stubs.Set(stubs.FakeSessionForMigrationTests,
                "VDI_resize_online", fake_vdi_resize)
        self.stubs.Set(vmops.VMOps, '_start', fake_vm_start)
        self.stubs.Set(vmops.VMOps, 'revert_migration', fake_revert_migration)

        stubs.stubout_session(self.stubs, stubs.FakeSessionForMigrationTests)
        stubs.stubout_loopingcall_start(self.stubs)
        conn = xenapi_conn.get_connection(False)
        network_info = [({'bridge': 'fa0', 'id': 0, 'injected': False},
                          {'broadcast': '192.168.0.255',
                           'dns': ['192.168.0.1'],
                           'gateway': '192.168.0.1',
                           'gateway6': 'dead:beef::1',
                           'ip6s': [{'enabled': '1',
                                     'ip': 'dead:beef::dcad:beff:feef:0',
                                           'netmask': '64'}],
                           'ips': [{'enabled': '1',
                                    'ip': '192.168.0.100',
                                    'netmask': '255.255.255.0'}],
                           'label': 'fake',
                           'mac': 'DE:AD:BE:EF:00:00',
                           'rxtx_cap': 3})]
        conn.finish_migration(self.context, instance,
                              dict(base_copy='hurr', cow='durr'),
                              network_info, resize_instance=True)
        self.assertEqual(self.called, True)
        self.assertEqual(self.fake_vm_start_called, True)

        conn.revert_migration(instance)
        self.assertEqual(self.fake_revert_migration_called, True)

    def test_finish_migrate(self):
        instance = db.instance_create(self.context, self.values)
        self.called = False
        self.fake_vm_start_called = False

        def fake_vm_start(*args, **kwargs):
            self.fake_vm_start_called = True

        def fake_vdi_resize(*args, **kwargs):
            self.called = True

        self.stubs.Set(stubs.FakeSessionForMigrationTests,
                "VDI_resize_online", fake_vdi_resize)
        self.stubs.Set(vmops.VMOps, '_start', fake_vm_start)

        stubs.stubout_session(self.stubs, stubs.FakeSessionForMigrationTests)
        stubs.stubout_loopingcall_start(self.stubs)
        conn = xenapi_conn.get_connection(False)
        network_info = [({'bridge': 'fa0', 'id': 0, 'injected': False},
                          {'broadcast': '192.168.0.255',
                           'dns': ['192.168.0.1'],
                           'gateway': '192.168.0.1',
                           'gateway6': 'dead:beef::1',
                           'ip6s': [{'enabled': '1',
                                     'ip': 'dead:beef::dcad:beff:feef:0',
                                           'netmask': '64'}],
                           'ips': [{'enabled': '1',
                                    'ip': '192.168.0.100',
                                    'netmask': '255.255.255.0'}],
                           'label': 'fake',
                           'mac': 'DE:AD:BE:EF:00:00',
                           'rxtx_cap': 3})]
        conn.finish_migration(self.context, instance,
                              dict(base_copy='hurr', cow='durr'),
                              network_info, resize_instance=True)
        self.assertEqual(self.called, True)
        self.assertEqual(self.fake_vm_start_called, True)

    def test_finish_migrate_no_local_storage(self):
        tiny_type_id = \
                instance_types.get_instance_type_by_name('m1.tiny')['id']
        self.values.update({'instance_type_id': tiny_type_id, 'local_gb': 0})
        instance = db.instance_create(self.context, self.values)

        def fake_vdi_resize(*args, **kwargs):
            raise Exception("This shouldn't be called")

        self.stubs.Set(stubs.FakeSessionForMigrationTests,
                "VDI_resize_online", fake_vdi_resize)
        stubs.stubout_session(self.stubs, stubs.FakeSessionForMigrationTests)
        stubs.stubout_loopingcall_start(self.stubs)
        conn = xenapi_conn.get_connection(False)
        network_info = [({'bridge': 'fa0', 'id': 0, 'injected': False},
                          {'broadcast': '192.168.0.255',
                           'dns': ['192.168.0.1'],
                           'gateway': '192.168.0.1',
                           'gateway6': 'dead:beef::1',
                           'ip6s': [{'enabled': '1',
                                     'ip': 'dead:beef::dcad:beff:feef:0',
                                           'netmask': '64'}],
                           'ips': [{'enabled': '1',
                                    'ip': '192.168.0.100',
                                    'netmask': '255.255.255.0'}],
                           'label': 'fake',
                           'mac': 'DE:AD:BE:EF:00:00',
                           'rxtx_cap': 3})]
        conn.finish_migration(self.context, instance,
                              dict(base_copy='hurr', cow='durr'),
                              network_info, resize_instance=True)

    def test_finish_migrate_no_resize_vdi(self):
        instance = db.instance_create(self.context, self.values)

        def fake_vdi_resize(*args, **kwargs):
            raise Exception("This shouldn't be called")

        self.stubs.Set(stubs.FakeSessionForMigrationTests,
                "VDI_resize_online", fake_vdi_resize)
        stubs.stubout_session(self.stubs, stubs.FakeSessionForMigrationTests)
        stubs.stubout_loopingcall_start(self.stubs)
        conn = xenapi_conn.get_connection(False)
        network_info = [({'bridge': 'fa0', 'id': 0, 'injected': False},
                          {'broadcast': '192.168.0.255',
                           'dns': ['192.168.0.1'],
                           'gateway': '192.168.0.1',
                           'gateway6': 'dead:beef::1',
                           'ip6s': [{'enabled': '1',
                                     'ip': 'dead:beef::dcad:beff:feef:0',
                                           'netmask': '64'}],
                           'ips': [{'enabled': '1',
                                    'ip': '192.168.0.100',
                                    'netmask': '255.255.255.0'}],
                           'label': 'fake',
                           'mac': 'DE:AD:BE:EF:00:00',
                           'rxtx_cap': 3})]

        # Resize instance would be determined by the compute call
        conn.finish_migration(self.context, instance,
                              dict(base_copy='hurr', cow='durr'),
                              network_info, resize_instance=False)


class XenAPIImageTypeTestCase(test.TestCase):
    """Test ImageType class."""

    def test_to_string(self):
        """Can convert from type id to type string."""
        self.assertEquals(
            vm_utils.ImageType.to_string(vm_utils.ImageType.KERNEL),
            vm_utils.ImageType.KERNEL_STR)

    def test_from_string(self):
        """Can convert from string to type id."""
        self.assertEquals(
            vm_utils.ImageType.from_string(vm_utils.ImageType.KERNEL_STR),
            vm_utils.ImageType.KERNEL)


class XenAPIDetermineDiskImageTestCase(test.TestCase):
    """Unit tests for code that detects the ImageType."""
    def setUp(self):
        super(XenAPIDetermineDiskImageTestCase, self).setUp()
        glance_stubs.stubout_glance_client(self.stubs)

        class FakeInstance(object):
            pass

        self.fake_instance = FakeInstance()
        self.fake_instance.id = 42
        self.fake_instance.os_type = 'linux'
        self.fake_instance.architecture = 'x86-64'

    def assert_disk_type(self, disk_type):
        dt = vm_utils.VMHelper.determine_disk_image_type(
            self.fake_instance)
        self.assertEqual(disk_type, dt)

    def test_instance_disk(self):
        """If a kernel is specified, the image type is DISK (aka machine)."""
        self.fake_instance.image_ref = glance_stubs.FakeGlance.IMAGE_MACHINE
        self.fake_instance.kernel_id = glance_stubs.FakeGlance.IMAGE_KERNEL
        self.assert_disk_type(vm_utils.ImageType.DISK)

    def test_instance_disk_raw(self):
        """
        If the kernel isn't specified, and we're not using Glance, then
        DISK_RAW is assumed.
        """
        self.fake_instance.image_ref = glance_stubs.FakeGlance.IMAGE_RAW
        self.fake_instance.kernel_id = None
        self.assert_disk_type(vm_utils.ImageType.DISK_RAW)

    def test_glance_disk_raw(self):
        """
        If we're using Glance, then defer to the image_type field, which in
        this case will be 'raw'.
        """
        self.fake_instance.image_ref = glance_stubs.FakeGlance.IMAGE_RAW
        self.fake_instance.kernel_id = None
        self.assert_disk_type(vm_utils.ImageType.DISK_RAW)

    def test_glance_disk_vhd(self):
        """
        If we're using Glance, then defer to the image_type field, which in
        this case will be 'vhd'.
        """
        self.fake_instance.image_ref = glance_stubs.FakeGlance.IMAGE_VHD
        self.fake_instance.kernel_id = None
        self.assert_disk_type(vm_utils.ImageType.DISK_VHD)


class CompareVersionTestCase(test.TestCase):
    def test_less_than(self):
        """Test that cmp_version compares a as less than b"""
        self.assertTrue(vmops.cmp_version('1.2.3.4', '1.2.3.5') < 0)

    def test_greater_than(self):
        """Test that cmp_version compares a as greater than b"""
        self.assertTrue(vmops.cmp_version('1.2.3.5', '1.2.3.4') > 0)

    def test_equal(self):
        """Test that cmp_version compares a as equal to b"""
        self.assertTrue(vmops.cmp_version('1.2.3.4', '1.2.3.4') == 0)

    def test_non_lexical(self):
        """Test that cmp_version compares non-lexically"""
        self.assertTrue(vmops.cmp_version('1.2.3.10', '1.2.3.4') > 0)

    def test_length(self):
        """Test that cmp_version compares by length as last resort"""
        self.assertTrue(vmops.cmp_version('1.2.3', '1.2.3.4') < 0)


class FakeXenApi(object):
    """Fake XenApi for testing HostState."""

    class FakeSR(object):
        def get_record(self, ref):
            return {'virtual_allocation': 10000,
                    'physical_utilisation': 20000}

    SR = FakeSR()


class FakeSession(object):
    """Fake Session class for HostState testing."""

    def async_call_plugin(self, *args):
        return None

    def wait_for_task(self, *args):
        vm = {'total': 10,
              'overhead': 20,
              'free': 30,
              'free-computed': 40}
        return json.dumps({'host_memory': vm})

    def get_xenapi(self):
        return FakeXenApi()


class HostStateTestCase(test.TestCase):
    """Tests HostState, which holds metrics from XenServer that get
    reported back to the Schedulers."""

    def _fake_safe_find_sr(self, session):
        """None SR ref since we're ignoring it in FakeSR."""
        return None

    def test_host_state(self):
        self.stubs = stubout.StubOutForTesting()
        self.stubs.Set(vm_utils, 'safe_find_sr', self._fake_safe_find_sr)
        host_state = xenapi_conn.HostState(FakeSession())
        stats = host_state._stats
        self.assertEquals(stats['disk_total'], 10000)
        self.assertEquals(stats['disk_used'], 20000)
        self.assertEquals(stats['host_memory_total'], 10)
        self.assertEquals(stats['host_memory_overhead'], 20)
        self.assertEquals(stats['host_memory_free'], 30)
        self.assertEquals(stats['host_memory_free_computed'], 40)<|MERGE_RESOLUTION|>--- conflicted
+++ resolved
@@ -403,21 +403,12 @@
                     instance_type_id="3", os_type="linux",
                     architecture="x86-64", instance_id=1,
                     check_injection=False,
-<<<<<<< HEAD
-                    create_record=True):
-        stubs.stubout_loopingcall_start(self.stubs)
-        if create_record:
-            values = {'id': instance_id,
-                      'project_id': self.project.id,
-                      'user_id': self.user.id,
-=======
                     create_record=True, empty_dns=False):
         stubs.stubout_loopingcall_start(self.stubs)
         if create_record:
             values = {'id': instance_id,
                       'project_id': self.project_id,
                       'user_id': self.user_id,
->>>>>>> 787913dd
                       'image_ref': image_ref,
                       'kernel_id': kernel_id,
                       'ramdisk_id': ramdisk_id,
@@ -638,11 +629,7 @@
                                            host=FLAGS.host,
                                            vpn=None,
                                            instance_type_id=1,
-<<<<<<< HEAD
-                                           project_id=self.project.id)
-=======
                                            project_id=self.project_id)
->>>>>>> 787913dd
         self._test_spawn(glance_stubs.FakeGlance.IMAGE_MACHINE,
                          glance_stubs.FakeGlance.IMAGE_KERNEL,
                          glance_stubs.FakeGlance.IMAGE_RAMDISK,
@@ -719,11 +706,7 @@
                            'mac': 'DE:AD:BE:EF:00:00',
                            'rxtx_cap': 3})]
         if spawn:
-<<<<<<< HEAD
-            self.conn.spawn(instance, network_info)
-=======
             self.conn.spawn(self.context, instance, network_info)
->>>>>>> 787913dd
         return instance
 
 
